--- conflicted
+++ resolved
@@ -291,13 +291,8 @@
           partitions.collect { case x: BQPartitionId.RangePartitioned =>
             x
           }.sorted match {
-<<<<<<< HEAD
-            case partitions@(first :: _) =>
+            case partitions @ (first :: _) =>
               val in = partitions.map(_.partition).mkFragment("(", ", ", ")")
-=======
-            case partitions @ (first :: _) =>
-              val in = partitions.map(_.partition).mkFragment("[", ", ", "]")
->>>>>>> ed9f4612
               Some(
                 bqfr"(select * from ${first.wholeTable.tableId.asFragment} WHERE ${first.field} IN $in)"
               )
