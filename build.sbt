import com.typesafe.tools.mima.core.*

// https://typelevel.org/sbt-typelevel/faq.html#what-is-a-base-version-anyway
ThisBuild / tlBaseVersion := "0.19" // your current series x.y

ThisBuild / organization := "no.nrk.bigquery"
ThisBuild / organizationName := "NRK"
ThisBuild / organizationHomepage := Some(url("https://nrk.no"))
ThisBuild / startYear := Some(2020)
ThisBuild / licenses := Seq(License.MIT)
ThisBuild / developers := List(
  tlGitHubDev("oyvindberg", "Øyvind Raddum Berg"),
  tlGitHubDev("lysebraate", "Alfred Sandvik Lysebraate"),
  tlGitHubDev("HenningKoller", "Henning Grimeland Koller"),
  tlGitHubDev("ingarabr", "Ingar Abrahamsen"),
  tlGitHubDev("hamnis", "Erlend Hamnaberg")
)
ThisBuild / tlCiHeaderCheck := true
ThisBuild / tlCiScalafmtCheck := true
ThisBuild / tlSonatypeUseLegacyHost := true
ThisBuild / Test / fork := true

// publish website from this branch
//ThisBuild / tlSitePublishBranch := Some("main")

ThisBuild / githubWorkflowPublishTargetBranches :=
  Seq(RefPredicate.StartsWith(Ref.Tag("v")))

ThisBuild / githubWorkflowBuild := {
  val list = (ThisBuild / githubWorkflowBuild).value
  list.collect {
    case step: WorkflowStep.Sbt if step.name.contains("Test") =>
      step.withEnv(
        Map(
          "BIGQUERY_SERVICE_ACCOUNT" -> "${{secrets.BIGQUERY_SERVICE_ACCOUNT}}",
          "BIGQUERY_DEFAULT_PROJECT" -> "${{secrets.BIGQUERY_DEFAULT_PROJECT}}",
          "BIGQUERY_DEFAULT_LOCATION" -> "${{secrets.BIGQUERY_DEFAULT_LOCATION}}",
          "ASSERT_CURRENT_GENERATED_FILES" -> "1"
        ))
    case s => s
  }
}

<<<<<<< HEAD
val Scala213 = "2.13.14"
ThisBuild / crossScalaVersions := Seq(Scala213, "3.3.4")
=======
val Scala213 = "2.13.15"
ThisBuild / crossScalaVersions := Seq(Scala213, "3.3.3")
>>>>>>> 17bbc159
ThisBuild / scalaVersion := Scala213 // the default Scala
ThisBuild / tlVersionIntroduced := Map(
  "3" -> "0.9.0",
  "2.13" -> "0.9.0"
)
ThisBuild / githubWorkflowJavaVersions := Seq(JavaSpec.temurin("11"))

val commonSettings = Seq(
  headerLicenseStyle := HeaderLicenseStyle.SpdxSyntax,
  scalacOptions -= "-source:3.0-migration",
  scalacOptions ++= {
    if (scalaVersion.value.startsWith("3")) {
      Seq("-source:3.2-migration", "-old-syntax", "-no-indent")
    } else {
      Nil
    }
  },
  sonatypeProfileName := "no.nrk"
)

lazy val root = tlCrossRootProject
  .settings(name := "bigquery-scala")
  .settings(commonSettings)
  .aggregate(
    core,
    `google-client`,
    `http4s-client`,
    testing,
    prometheus,
    zetasql,
    codegen,
    codegenTests,
    `transfer-client`,
    docs)

lazy val core = crossProject(JVMPlatform)
  .withoutSuffixFor(JVMPlatform)
  .crossType(CrossType.Pure)
  .in(file("core"))
  .settings(commonSettings)
  .settings(
    name := "bigquery-core",
    libraryDependencies ++= Seq(
      "org.typelevel" %% "cats-core" % "2.12.0",
      "org.typelevel" %% "cats-effect" % "3.5.4",
      "org.typelevel" %% "literally" % "1.2.0",
      "org.scalameta" %% "munit" % "1.0.2" % Test,
      "org.scalameta" %% "munit-scalacheck" % "1.0.0" % Test,
      "org.typelevel" %% "munit-cats-effect" % "2.0.0" % Test,
      ("org.apache.avro" % "avro" % "1.12.0").exclude("org.apache.commons", "commons-compress"),
      "org.apache.commons" % "commons-compress" % "1.27.1",
      "com.lihaoyi" %% "sourcecode" % "0.4.2",
      "org.typelevel" %% "log4cats-slf4j" % "2.7.0",
      "io.circe" %% "circe-generic" % "0.14.10",
      "io.circe" %% "circe-parser" % "0.14.10",
      "co.fs2" %% "fs2-core" % "3.11.0",
      "co.fs2" %% "fs2-io" % "3.11.0",
      "org.scala-lang.modules" %% "scala-collection-compat" % "2.12.0"
    ),
    libraryDependencies ++= {
      if (scalaVersion.value.startsWith("3")) {
        Seq(
          "com.softwaremill.magnolia1_3" %% "magnolia" % "1.3.7"
        )
      } else {
        // scala2
        Seq(
          "com.softwaremill.magnolia1_2" %% "magnolia" % "1.1.10",
          "org.scala-lang" % "scala-reflect" % scalaVersion.value
        )
      }
    },
    Compile / doc / scalacOptions ++= Seq(
      "-no-link-warnings" // Suppresses problems with Scaladoc @throws links
    ),
    mimaBinaryIssueFilters := List(
      ProblemFilters.exclude[ReversedMissingMethodProblem]("no.nrk.bigquery.QueryClient.extract")
    )
  )

def addGoogleDep(module: ModuleID) =
  module
    .exclude("com.google.guava", "guava")
    .exclude("org.json", "json")

lazy val `google-client` = crossProject(JVMPlatform)
  .withoutSuffixFor(JVMPlatform)
  .crossType(CrossType.Pure)
  .in(file("google-client"))
  .dependsOn(core)
  .settings(commonSettings)
  .settings(
    name := "bigquery-google-client",
    libraryDependencies ++= Seq(
      "org.scalameta" %% "munit-scalacheck" % "1.0.0" % Test,
      "org.typelevel" %% "munit-cats-effect" % "2.0.0" % Test,
      addGoogleDep("com.google.cloud" % "google-cloud-bigquery" % "2.38.1"),
      addGoogleDep("com.google.cloud" % "google-cloud-bigquerystorage" % "3.8.1"),
      "com.google.guava" % "guava" % "33.3.1-jre"
    ),
    Compile / doc / scalacOptions ++= Seq(
      "-no-link-warnings" // Suppresses problems with Scaladoc @throws links
    ),
    mimaBinaryIssueFilters := Nil
  )

lazy val `http4s-client` = crossProject(JVMPlatform)
  .withoutSuffixFor(JVMPlatform)
  .crossType(CrossType.Pure)
  .in(file("http4s-client"))
  .dependsOn(core)
  .settings(commonSettings)
  .settings(
    resolvers ++= Resolver.sonatypeOssRepos("snapshots"),
    name := "bigquery-http4s-client",
    libraryDependencies ++= {
      val binaryVersion = scalaBinaryVersion.value
      Seq(
        "org.scalameta" %% "munit-scalacheck" % "1.0.0" % Test,
        "org.typelevel" %% "munit-cats-effect" % "2.0.0" % Test,
        ("io.chrisdavenport" %% "http4s-grpc-google-cloud-bigquerystorage-v1" % "3.6.0+0.0.6")
          .exclude("io.chrisdavenport", s"http4s-grpc_${binaryVersion}"),
        ("io.chrisdavenport" %% "http4s-grpc" % "0.0.4")
          .exclude("org.http4s", s"http4s-ember-server_${binaryVersion}")
          .exclude("org.http4s", s"http4s-ember-client_${binaryVersion}")
          .exclude("org.http4s", s"http4s-dsl_${binaryVersion}"),
        // needed because of hard-link in http4s-grpc
        // https://github.com/davenverse/http4s-grpc/pull/89
        "org.http4s" %% "http4s-ember-core" % "0.23.28",
        "net.hamnaberg.googleapis" %% "googleapis-http4s-bigquery" % "0.4.4-v2-20240714",
        "com.permutive" %% "gcp-auth" % "1.1.0"
      )
    },
    Compile / doc / scalacOptions ++= Seq(
      "-no-link-warnings" // Suppresses problems with Scaladoc @throws links
    ),
    mimaBinaryIssueFilters := Nil
  )

lazy val prometheus = crossProject(JVMPlatform)
  .withoutSuffixFor(JVMPlatform)
  .crossType(CrossType.Pure)
  .in(file("prometheus"))
  .settings(commonSettings)
  .dependsOn(core)
  .settings(
    name := "bigquery-prometheus",
    libraryDependencies ++= Seq(
      "io.prometheus" % "simpleclient" % "0.16.0"
    )
  )

lazy val zetasql = crossProject(JVMPlatform)
  .withoutSuffixFor(JVMPlatform)
  .crossType(CrossType.Pure)
  .in(file("zetasql"))
  .settings(commonSettings)
  .dependsOn(core)
  .settings(
    name := "bigquery-zetasql",
    libraryDependencies ++= Seq(
      ("com.google.zetasql.toolkit" % "zetasql-toolkit-core" % "0.5.2")
        .exclude("com.google.cloud", "google-cloud-spanner"),
      "org.scalameta" %% "munit" % "1.0.2",
      "org.typelevel" %% "munit-cats-effect" % "2.0.0"
    ),
    mimaBinaryIssueFilters := Nil
  )

lazy val `transfer-client` = crossProject(JVMPlatform)
  .withoutSuffixFor(JVMPlatform)
  .crossType(CrossType.Pure)
  .in(file("transfer-client"))
  .settings(commonSettings)
  .dependsOn(core)
  .settings(
    name := "bigquery-transfer-client",
    libraryDependencies ++= Seq(
      "com.google.cloud" % "google-cloud-bigquerydatatransfer" % "2.46.0",
      "org.scalameta" %% "munit" % "1.0.2",
      "org.typelevel" %% "munit-cats-effect" % "2.0.0"
    ),
    mimaBinaryIssueFilters := Nil
  )

lazy val testing = crossProject(JVMPlatform)
  .withoutSuffixFor(JVMPlatform)
  .crossType(CrossType.Pure)
  .in(file("testing"))
  .dependsOn(core, `google-client` % Test, `http4s-client` % Test)
  .settings(commonSettings)
  .settings(
    name := "bigquery-testing",
    libraryDependencies ++= Seq(
      "org.scalameta" %% "munit" % "1.0.2",
      "org.typelevel" %% "munit-cats-effect" % "2.0.0",
      "ch.qos.logback" % "logback-classic" % "1.2.13" % Test,
      "org.http4s" %% "http4s-netty-client" % "0.5.19"
    ),
    mimaBinaryIssueFilters := Nil
  )

lazy val codegen = crossProject(JVMPlatform)
  .withoutSuffixFor(JVMPlatform)
  .crossType(CrossType.Pure)
  .in(file("codegen"))
  .dependsOn(core, testing % Test)
  .settings(commonSettings)
  .settings(
    name := "bigquery-codegen",
    libraryDependencies ++= Seq(
      "org.apache.commons" % "commons-text" % "1.12.0"
    ),
    mimaBinaryIssueFilters := Nil
  )

lazy val codegenTests = crossProject(JVMPlatform)
  .withoutSuffixFor(JVMPlatform)
  .crossType(CrossType.Pure)
  .in(file("codegen-tests"))
  .dependsOn(core)
  .enablePlugins(NoPublishPlugin)
  .disablePlugins(HeaderPlugin)
  .settings(
    tlFatalWarnings := false,
    tlMimaPreviousVersions := Set.empty,
    mimaBinaryIssueFilters := Nil
  )

lazy val docs = project
  .in(file("site"))
  .settings(commonSettings)
  //  .enablePlugins(TypelevelSitePlugin)
  .enablePlugins(MdocPlugin, NoPublishPlugin)
  .dependsOn(core.jvm, testing.jvm)
  .settings(
    compile := {
      val result = (Compile / compile).value
      mdoc.toTask("").value
      result
    }
  )<|MERGE_RESOLUTION|>--- conflicted
+++ resolved
@@ -41,13 +41,8 @@
   }
 }
 
-<<<<<<< HEAD
-val Scala213 = "2.13.14"
+val Scala213 = "2.13.15"
 ThisBuild / crossScalaVersions := Seq(Scala213, "3.3.4")
-=======
-val Scala213 = "2.13.15"
-ThisBuild / crossScalaVersions := Seq(Scala213, "3.3.3")
->>>>>>> 17bbc159
 ThisBuild / scalaVersion := Scala213 // the default Scala
 ThisBuild / tlVersionIntroduced := Map(
   "3" -> "0.9.0",
