import com.typesafe.tools.mima.core._

// https://typelevel.org/sbt-typelevel/faq.html#what-is-a-base-version-anyway
ThisBuild / tlBaseVersion := "0.8" // your current series x.y

ThisBuild / organization := "no.nrk.bigquery"
ThisBuild / organizationName := "NRK"
ThisBuild / organizationHomepage := Some(new URL("https://nrk.no"))
ThisBuild / startYear := Some(2020)
ThisBuild / licenses := Seq(License.Apache2)
ThisBuild / developers := List(
  tlGitHubDev("oyvindberg", "Øyvind Raddum Berg"),
  tlGitHubDev("lysebraate", "Alfred Sandvik Lysebraate"),
  tlGitHubDev("HenningKoller", "Henning Grimeland Koller"),
  tlGitHubDev("hamnis", "Erlend Hamnaberg")
)
ThisBuild / tlCiHeaderCheck := false
ThisBuild / tlCiScalafmtCheck := true

// publish website from this branch
//ThisBuild / tlSitePublishBranch := Some("main")
ThisBuild / githubWorkflowTargetTags ++= Seq("v*")
ThisBuild / githubWorkflowPublishTargetBranches :=
  Seq(RefPredicate.StartsWith(Ref.Tag("v")))

ThisBuild / githubWorkflowPublish := Seq(
  WorkflowStep.Sbt(
    commands = List("+publish"),
    name = Some("Publish project"),
    env = Map(
      "MYGET_USERNAME" -> "${{ secrets.PLATTFORM_MYGET_ENTERPRISE_WRITE_ID }}",
      "MYGET_PASSWORD" -> "${{ secrets.PLATTFORM_MYGET_ENTERPRISE_WRITE_SECRET }}"
    )
  )
)
ThisBuild / githubWorkflowBuild := {
  val list = (ThisBuild / githubWorkflowBuild).value
  list.collect {
    case step: WorkflowStep.Sbt if step.name.contains("Test") =>
      step.copy(env = Map(
        "BIGQUERY_SERVICE_ACCOUNT" -> "${{secrets.BIGQUERY_SERVICE_ACCOUNT}}",
        "ASSERT_CURRENT_GENERATED_FILES" -> "1"
      ))
    case step: WorkflowStep.Sbt if step.name.contains("Check binary compatibility") =>
      step.copy(env = Map(
        "MYGET_USERNAME" -> "${{ secrets.PLATTFORM_MYGET_ENTERPRISE_READ_ID }}",
        "MYGET_PASSWORD" -> "${{ secrets.PLATTFORM_MYGET_ENTERPRISE_READ_SECRET }}"
      ))
    case s => s
  }
}

val Scala212 = "2.12.18"
val Scala213 = "2.13.11"
ThisBuild / crossScalaVersions := Seq(Scala213, Scala212, "3.3.0")
ThisBuild / scalaVersion := Scala213 // the default Scala
ThisBuild / tlVersionIntroduced := Map(
  "2.12" -> "0.1.1",
  "3" -> "0.1.1",
  "2.13" -> "0.1.0"
)

val commonSettings = Seq(
  resolvers += "MyGet - datahub".at(s"https://nrk.myget.org/F/datahub/maven/"),
  Compile / headerSources := Nil,
  Test / headerSources := Nil,
  publishTo := {
    val MyGet = "https://nrk.myget.org/F/datahub/maven/"
    if (isSnapshot.value) None else Some("releases".at(MyGet))
  },
  credentials ++= {
    (sys.env.get("MYGET_USERNAME"), sys.env.get("MYGET_PASSWORD")) match {
      case (Some(username), Some(password)) =>
        List(
          Credentials("MyGet - datahub", "nrk.myget.org", username, password)
        )
      case _ => Nil
    }
  },
  scalacOptions -= "-source:3.0-migration",
  scalacOptions ++= {
    val compilerWarnings =
      List(
        "cat=other-match-analysis:e", // error on exhaustive match
        "cat=other:e" // compare values like 1 == "str"
      ).mkString("-Wconf:", ",", ",any:wv")
    if (scalaVersion.value.startsWith("3")) {
      Seq("-source:3.2-migration", compilerWarnings)
    } else {
      Seq("-feature", "-language:implicitConversions", compilerWarnings)
    }
  }
)

lazy val root = tlCrossRootProject
  .settings(name := "bigquery-scala")
  .aggregate(core, testing, prometheus, docs)
  .disablePlugins(TypelevelCiSigningPlugin, Sonatype, SbtGpg)

lazy val core = crossProject(JVMPlatform)
  .crossType(CrossType.Pure)
  .in(file("core"))
  .settings(commonSettings)
  .settings(
    name := "bigquery-core",
    Compile / headerSources := Nil,
    Test / headerSources := Nil,
    libraryDependencies ++= Seq(
      "org.typelevel" %% "cats-core" % "2.9.0",
      "org.typelevel" %% "cats-effect" % "3.5.1",
      "org.typelevel" %% "literally" % "1.1.0",
      "org.scalameta" %% "munit" % "0.7.29" % Test,
      "org.typelevel" %% "munit-cats-effect-3" % "1.0.7" % Test,
<<<<<<< HEAD
      "com.google.cloud" % "google-cloud-bigquery" % "2.29.0",
      "com.google.cloud" % "google-cloud-bigquerystorage" % "2.40.1",
=======
      "com.google.cloud" % "google-cloud-bigquery" % "2.30.1",
      "com.google.cloud" % "google-cloud-bigquerystorage" % "2.39.1",
>>>>>>> e36b32fb
      "com.google.cloud" % "google-cloud-bigquerydatatransfer" % "2.21.0",
      "org.apache.avro" % "avro" % "1.11.2",
      "com.lihaoyi" %% "sourcecode" % "0.3.0",
      "org.typelevel" %% "log4cats-slf4j" % "2.6.0",
      "io.circe" %% "circe-generic" % "0.14.5",
      "io.circe" %% "circe-parser" % "0.14.5",
      "co.fs2" %% "fs2-core" % "3.7.0",
      "co.fs2" %% "fs2-io" % "3.7.0",
      "org.scala-lang.modules" %% "scala-collection-compat" % "2.11.0"
    ),
    libraryDependencies ++= {
      if (scalaVersion.value.startsWith("3")) {
        Seq(
          "com.softwaremill.magnolia1_3" %% "magnolia" % "1.3.3"
        )
      } else {
        // scala2
        Seq(
          "com.softwaremill.magnolia1_2" %% "magnolia" % "1.1.3",
          "org.scala-lang" % "scala-reflect" % scalaVersion.value
        )
      }
    },
    mimaBinaryIssueFilters ++= Nil
  )
  .disablePlugins(TypelevelCiSigningPlugin, Sonatype, SbtGpg)

lazy val prometheus = crossProject(JVMPlatform)
  .crossType(CrossType.Pure)
  .in(file("prometheus"))
  .settings(commonSettings)
  .dependsOn(core)
  .settings(
    name := "bigquery-prometheus",
    libraryDependencies ++= Seq(
      "io.prometheus" % "simpleclient" % "0.16.0"
    )
  )
  .disablePlugins(TypelevelCiSigningPlugin, Sonatype, SbtGpg)

lazy val testing = crossProject(JVMPlatform)
  .crossType(CrossType.Pure)
  .in(file("testing"))
  .dependsOn(core)
  .settings(commonSettings)
  .settings(
    name := "bigquery-testing",
    libraryDependencies ++= Seq(
      "org.scalameta" %% "munit" % "0.7.29",
      "org.typelevel" %% "munit-cats-effect-3" % "1.0.7"
    ),
    mimaBinaryIssueFilters ++= Nil
  )
  .disablePlugins(TypelevelCiSigningPlugin, Sonatype, SbtGpg)

lazy val docs = project
  .in(file("site"))
  //  .enablePlugins(TypelevelSitePlugin)
  .enablePlugins(MdocPlugin, NoPublishPlugin)
  .disablePlugins(TypelevelCiSigningPlugin, Sonatype, SbtGpg)
  .dependsOn(core.jvm, testing.jvm)
  .settings(
    compile := {
      val result = (Compile / compile).value
      mdoc.toTask("").value
      result
    }
  )<|MERGE_RESOLUTION|>--- conflicted
+++ resolved
@@ -111,13 +111,8 @@
       "org.typelevel" %% "literally" % "1.1.0",
       "org.scalameta" %% "munit" % "0.7.29" % Test,
       "org.typelevel" %% "munit-cats-effect-3" % "1.0.7" % Test,
-<<<<<<< HEAD
-      "com.google.cloud" % "google-cloud-bigquery" % "2.29.0",
+      "com.google.cloud" % "google-cloud-bigquery" % "2.30.1",
       "com.google.cloud" % "google-cloud-bigquerystorage" % "2.40.1",
-=======
-      "com.google.cloud" % "google-cloud-bigquery" % "2.30.1",
-      "com.google.cloud" % "google-cloud-bigquerystorage" % "2.39.1",
->>>>>>> e36b32fb
       "com.google.cloud" % "google-cloud-bigquerydatatransfer" % "2.21.0",
       "org.apache.avro" % "avro" % "1.11.2",
       "com.lihaoyi" %% "sourcecode" % "0.3.0",
