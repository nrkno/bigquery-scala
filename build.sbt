import com.typesafe.tools.mima.core.*

// https://typelevel.org/sbt-typelevel/faq.html#what-is-a-base-version-anyway
ThisBuild / tlBaseVersion := "0.18" // your current series x.y

ThisBuild / organization := "no.nrk.bigquery"
ThisBuild / organizationName := "NRK"
ThisBuild / organizationHomepage := Some(url("https://nrk.no"))
ThisBuild / startYear := Some(2020)
ThisBuild / licenses := Seq(License.MIT)
ThisBuild / developers := List(
  tlGitHubDev("oyvindberg", "Øyvind Raddum Berg"),
  tlGitHubDev("lysebraate", "Alfred Sandvik Lysebraate"),
  tlGitHubDev("HenningKoller", "Henning Grimeland Koller"),
  tlGitHubDev("ingarabr", "Ingar Abrahamsen"),
  tlGitHubDev("hamnis", "Erlend Hamnaberg")
)
ThisBuild / tlCiHeaderCheck := true
ThisBuild / tlCiScalafmtCheck := true
ThisBuild / tlSonatypeUseLegacyHost := true
ThisBuild / Test / fork := true

// publish website from this branch
//ThisBuild / tlSitePublishBranch := Some("main")

ThisBuild / githubWorkflowPublishTargetBranches :=
  Seq(RefPredicate.StartsWith(Ref.Tag("v")))

ThisBuild / githubWorkflowBuild := {
  val list = (ThisBuild / githubWorkflowBuild).value
  list.collect {
    case step: WorkflowStep.Sbt if step.name.contains("Test") =>
      step.withEnv(
        Map(
          "BIGQUERY_SERVICE_ACCOUNT" -> "${{secrets.BIGQUERY_SERVICE_ACCOUNT}}",
          "BIGQUERY_DEFAULT_PROJECT" -> "${{secrets.BIGQUERY_DEFAULT_PROJECT}}",
          "BIGQUERY_DEFAULT_LOCATION" -> "${{secrets.BIGQUERY_DEFAULT_LOCATION}}",
          "ASSERT_CURRENT_GENERATED_FILES" -> "1"
        ))
    case s => s
  }
}

val Scala213 = "2.13.14"
ThisBuild / crossScalaVersions := Seq(Scala213, "3.3.3")
ThisBuild / scalaVersion := Scala213 // the default Scala
ThisBuild / tlVersionIntroduced := Map(
  "3" -> "0.9.0",
  "2.13" -> "0.9.0"
)
ThisBuild / githubWorkflowJavaVersions := Seq(JavaSpec.temurin("11"))

val commonSettings = Seq(
  headerLicenseStyle := HeaderLicenseStyle.SpdxSyntax,
  scalacOptions -= "-source:3.0-migration",
  scalacOptions ++= {
    if (scalaVersion.value.startsWith("3")) {
      Seq("-source:3.2-migration", "-old-syntax", "-no-indent")
    } else {
      Nil
    }
  },
  sonatypeProfileName := "no.nrk"
)

lazy val root = tlCrossRootProject
  .settings(name := "bigquery-scala")
  .settings(commonSettings)
  .aggregate(
    core,
    `google-client`,
    `http4s-client`,
    testing,
    prometheus,
    zetasql,
    codegen,
    codegenTests,
    `transfer-client`,
    docs)

lazy val core = crossProject(JVMPlatform)
  .withoutSuffixFor(JVMPlatform)
  .crossType(CrossType.Pure)
  .in(file("core"))
  .settings(commonSettings)
  .settings(
    name := "bigquery-core",
    libraryDependencies ++= Seq(
      "org.typelevel" %% "cats-core" % "2.10.0",
      "org.typelevel" %% "cats-effect" % "3.5.4",
      "org.typelevel" %% "literally" % "1.2.0",
      "org.scalameta" %% "munit" % "1.0.0" % Test,
      "org.scalameta" %% "munit-scalacheck" % "1.0.0" % Test,
      "org.typelevel" %% "munit-cats-effect" % "2.0.0" % Test,
      ("org.apache.avro" % "avro" % "1.11.3").exclude("org.apache.commons", "commons-compress"),
      "org.apache.commons" % "commons-compress" % "1.26.1",
      "com.lihaoyi" %% "sourcecode" % "0.4.2",
      "org.typelevel" %% "log4cats-slf4j" % "2.7.0",
      "io.circe" %% "circe-generic" % "0.14.7",
      "io.circe" %% "circe-parser" % "0.14.7",
      "co.fs2" %% "fs2-core" % "3.10.2",
      "co.fs2" %% "fs2-io" % "3.10.2",
      "org.scala-lang.modules" %% "scala-collection-compat" % "2.12.0"
    ),
    libraryDependencies ++= {
      if (scalaVersion.value.startsWith("3")) {
        Seq(
          "com.softwaremill.magnolia1_3" %% "magnolia" % "1.3.7"
        )
      } else {
        // scala2
        Seq(
          "com.softwaremill.magnolia1_2" %% "magnolia" % "1.1.10",
          "org.scala-lang" % "scala-reflect" % scalaVersion.value
        )
      }
    },
    Compile / doc / scalacOptions ++= Seq(
      "-no-link-warnings" // Suppresses problems with Scaladoc @throws links
    ),
    mimaBinaryIssueFilters := List(
      ProblemFilters.exclude[ReversedMissingMethodProblem]("no.nrk.bigquery.QueryClient.extract")
    )
  )

def addGoogleDep(module: ModuleID) =
  module
    .exclude("com.google.guava", "guava")
    .exclude("org.json", "json")

lazy val `google-client` = crossProject(JVMPlatform)
  .withoutSuffixFor(JVMPlatform)
  .crossType(CrossType.Pure)
  .in(file("google-client"))
  .dependsOn(core)
  .settings(commonSettings)
  .settings(
    name := "bigquery-google-client",
    libraryDependencies ++= Seq(
      "org.scalameta" %% "munit-scalacheck" % "1.0.0" % Test,
      "org.typelevel" %% "munit-cats-effect" % "2.0.0" % Test,
      addGoogleDep("com.google.cloud" % "google-cloud-bigquery" % "2.38.1"),
      addGoogleDep("com.google.cloud" % "google-cloud-bigquerystorage" % "3.5.2"),
      "com.google.guava" % "guava" % "33.2.0-jre"
    ),
    Compile / doc / scalacOptions ++= Seq(
      "-no-link-warnings" // Suppresses problems with Scaladoc @throws links
    ),
    mimaBinaryIssueFilters := Nil
  )

lazy val `http4s-client` = crossProject(JVMPlatform)
  .withoutSuffixFor(JVMPlatform)
  .crossType(CrossType.Pure)
  .in(file("http4s-client"))
  .dependsOn(core)
  .settings(commonSettings)
  .settings(
    resolvers ++= Resolver.sonatypeOssRepos("snapshots"),
    name := "bigquery-http4s-client",
    libraryDependencies ++= {
      val binaryVersion = scalaBinaryVersion.value
      Seq(
<<<<<<< HEAD
        "org.scalameta" %% "munit-scalacheck" % "1.0.0" % Test,
        "org.typelevel" %% "munit-cats-effect" % "2.0.0" % Test,
        ("io.chrisdavenport" %% "http4s-grpc-google-cloud-bigquerystorage-v1" % "3.0.1+0.0.6")
=======
        "org.scalameta" %% "munit-scalacheck" % "0.7.29" % Test,
        "org.typelevel" %% "munit-cats-effect-3" % "1.0.7" % Test,
        ("io.chrisdavenport" %% "http4s-grpc-google-cloud-bigquerystorage-v1" % "3.5.2+0.0.6")
>>>>>>> 9f66ba13
          .exclude("io.chrisdavenport", s"http4s-grpc_${binaryVersion}"),
        ("io.chrisdavenport" %% "http4s-grpc" % "0.0.4")
          .exclude("org.http4s", s"http4s-ember-server_${binaryVersion}")
          .exclude("org.http4s", s"http4s-ember-client_${binaryVersion}")
          .exclude("org.http4s", s"http4s-dsl_${binaryVersion}"),
        // needed because of hard-link in http4s-grpc
        // https://github.com/davenverse/http4s-grpc/pull/89
        "org.http4s" %% "http4s-ember-core" % "0.23.27",
        "net.hamnaberg.googleapis" %% "googleapis-http4s-bigquery" % "0.4.2-v2-20240423",
        "com.permutive" %% "gcp-auth" % "0.3.0"
      )
    },
    Compile / doc / scalacOptions ++= Seq(
      "-no-link-warnings" // Suppresses problems with Scaladoc @throws links
    ),
    mimaBinaryIssueFilters := Nil
  )

lazy val prometheus = crossProject(JVMPlatform)
  .withoutSuffixFor(JVMPlatform)
  .crossType(CrossType.Pure)
  .in(file("prometheus"))
  .settings(commonSettings)
  .dependsOn(core)
  .settings(
    name := "bigquery-prometheus",
    libraryDependencies ++= Seq(
      "io.prometheus" % "simpleclient" % "0.16.0"
    )
  )

lazy val zetasql = crossProject(JVMPlatform)
  .withoutSuffixFor(JVMPlatform)
  .crossType(CrossType.Pure)
  .in(file("zetasql"))
  .settings(commonSettings)
  .dependsOn(core)
  .settings(
    name := "bigquery-zetasql",
    libraryDependencies ++= Seq(
      ("com.google.zetasql.toolkit" % "zetasql-toolkit-core" % "0.5.1")
        .exclude("com.google.cloud", "google-cloud-spanner"),
      "org.scalameta" %% "munit" % "1.0.0",
      "org.typelevel" %% "munit-cats-effect" % "2.0.0"
    ),
    mimaBinaryIssueFilters := Nil
  )

lazy val `transfer-client` = crossProject(JVMPlatform)
  .withoutSuffixFor(JVMPlatform)
  .crossType(CrossType.Pure)
  .in(file("transfer-client"))
  .settings(commonSettings)
  .dependsOn(core)
  .settings(
    name := "bigquery-transfer-client",
    libraryDependencies ++= Seq(
<<<<<<< HEAD
      "com.google.cloud" % "google-cloud-bigquerydatatransfer" % "2.43.0",
      "org.scalameta" %% "munit" % "1.0.0",
      "org.typelevel" %% "munit-cats-effect" % "2.0.0"
=======
      "com.google.cloud" % "google-cloud-bigquerydatatransfer" % "2.44.0",
      "org.scalameta" %% "munit" % "0.7.29",
      "org.typelevel" %% "munit-cats-effect-3" % "1.0.7"
>>>>>>> 9f66ba13
    ),
    mimaBinaryIssueFilters := Nil
  )

lazy val testing = crossProject(JVMPlatform)
  .withoutSuffixFor(JVMPlatform)
  .crossType(CrossType.Pure)
  .in(file("testing"))
  .dependsOn(core, `google-client` % Test, `http4s-client` % Test)
  .settings(commonSettings)
  .settings(
    name := "bigquery-testing",
    libraryDependencies ++= Seq(
      "org.scalameta" %% "munit" % "1.0.0",
      "org.typelevel" %% "munit-cats-effect" % "2.0.0",
      "ch.qos.logback" % "logback-classic" % "1.2.13" % Test,
      "org.http4s" %% "http4s-netty-client" % "0.5.16"
    ),
    mimaBinaryIssueFilters := Nil
  )

lazy val codegen = crossProject(JVMPlatform)
  .withoutSuffixFor(JVMPlatform)
  .crossType(CrossType.Pure)
  .in(file("codegen"))
  .dependsOn(core, testing % Test)
  .settings(commonSettings)
  .settings(
    name := "bigquery-codegen",
    libraryDependencies ++= Seq(
      "org.apache.commons" % "commons-text" % "1.12.0"
    ),
    mimaBinaryIssueFilters := Nil
  )

lazy val codegenTests = crossProject(JVMPlatform)
  .withoutSuffixFor(JVMPlatform)
  .crossType(CrossType.Pure)
  .in(file("codegen-tests"))
  .dependsOn(core)
  .enablePlugins(NoPublishPlugin)
  .disablePlugins(HeaderPlugin)
  .settings(
    tlFatalWarnings := false,
    tlMimaPreviousVersions := Set.empty,
    mimaBinaryIssueFilters := Nil
  )

lazy val docs = project
  .in(file("site"))
  .settings(commonSettings)
  //  .enablePlugins(TypelevelSitePlugin)
  .enablePlugins(MdocPlugin, NoPublishPlugin)
  .dependsOn(core.jvm, testing.jvm)
  .settings(
    compile := {
      val result = (Compile / compile).value
      mdoc.toTask("").value
      result
    }
  )<|MERGE_RESOLUTION|>--- conflicted
+++ resolved
@@ -161,15 +161,10 @@
     libraryDependencies ++= {
       val binaryVersion = scalaBinaryVersion.value
       Seq(
-<<<<<<< HEAD
+
         "org.scalameta" %% "munit-scalacheck" % "1.0.0" % Test,
         "org.typelevel" %% "munit-cats-effect" % "2.0.0" % Test,
-        ("io.chrisdavenport" %% "http4s-grpc-google-cloud-bigquerystorage-v1" % "3.0.1+0.0.6")
-=======
-        "org.scalameta" %% "munit-scalacheck" % "0.7.29" % Test,
-        "org.typelevel" %% "munit-cats-effect-3" % "1.0.7" % Test,
         ("io.chrisdavenport" %% "http4s-grpc-google-cloud-bigquerystorage-v1" % "3.5.2+0.0.6")
->>>>>>> 9f66ba13
           .exclude("io.chrisdavenport", s"http4s-grpc_${binaryVersion}"),
         ("io.chrisdavenport" %% "http4s-grpc" % "0.0.4")
           .exclude("org.http4s", s"http4s-ember-server_${binaryVersion}")
@@ -227,15 +222,9 @@
   .settings(
     name := "bigquery-transfer-client",
     libraryDependencies ++= Seq(
-<<<<<<< HEAD
-      "com.google.cloud" % "google-cloud-bigquerydatatransfer" % "2.43.0",
+      "com.google.cloud" % "google-cloud-bigquerydatatransfer" % "2.44.0",
       "org.scalameta" %% "munit" % "1.0.0",
       "org.typelevel" %% "munit-cats-effect" % "2.0.0"
-=======
-      "com.google.cloud" % "google-cloud-bigquerydatatransfer" % "2.44.0",
-      "org.scalameta" %% "munit" % "0.7.29",
-      "org.typelevel" %% "munit-cats-effect-3" % "1.0.7"
->>>>>>> 9f66ba13
     ),
     mimaBinaryIssueFilters := Nil
   )
