import com.typesafe.tools.mima.core._

// https://typelevel.org/sbt-typelevel/faq.html#what-is-a-base-version-anyway
ThisBuild / tlBaseVersion := "0.10" // your current series x.y

ThisBuild / organization := "no.nrk.bigquery"
ThisBuild / organizationName := "NRK"
ThisBuild / organizationHomepage := Some(new URL("https://nrk.no"))
ThisBuild / startYear := Some(2020)
ThisBuild / licenses := Seq(License.Apache2)
ThisBuild / developers := List(
  tlGitHubDev("oyvindberg", "Øyvind Raddum Berg"),
  tlGitHubDev("lysebraate", "Alfred Sandvik Lysebraate"),
  tlGitHubDev("HenningKoller", "Henning Grimeland Koller"),
  tlGitHubDev("ingarabr", "Ingar Abrahamsen"),
  tlGitHubDev("hamnis", "Erlend Hamnaberg")
)
ThisBuild / tlCiHeaderCheck := true
ThisBuild / tlCiScalafmtCheck := true
ThisBuild / tlSonatypeUseLegacyHost := true
ThisBuild / Test / fork := true

// publish website from this branch
//ThisBuild / tlSitePublishBranch := Some("main")

ThisBuild / githubWorkflowPublishTargetBranches :=
  Seq(RefPredicate.StartsWith(Ref.Tag("v")))

ThisBuild / githubWorkflowBuild := {
  val list = (ThisBuild / githubWorkflowBuild).value
  list.collect {
    case step: WorkflowStep.Sbt if step.name.contains("Test") =>
      step.copy(env = Map(
        "BIGQUERY_SERVICE_ACCOUNT" -> "${{secrets.BIGQUERY_SERVICE_ACCOUNT}}",
        "ASSERT_CURRENT_GENERATED_FILES" -> "1"
      ))
    case s => s
  }
}

val Scala212 = "2.12.18"
val Scala213 = "2.13.12"
ThisBuild / crossScalaVersions := Seq(Scala213, Scala212, "3.3.1")
ThisBuild / scalaVersion := Scala213 // the default Scala
ThisBuild / tlVersionIntroduced := Map(
  "2.12" -> "0.9.0",
  "3" -> "0.9.0",
  "2.13" -> "0.9.0"
)
ThisBuild / githubWorkflowJavaVersions := Seq(JavaSpec.temurin("11"))

val commonSettings = Seq(
  headerLicenseStyle := HeaderLicenseStyle.SpdxSyntax,
  scalacOptions -= "-source:3.0-migration",
  scalacOptions ++= {
    if (scalaVersion.value.startsWith("3")) {
      Seq("-source:3.2-migration")
    } else {
      Seq("-feature", "-language:implicitConversions")
    }
  }
)

lazy val root = tlCrossRootProject
  .settings(name := "bigquery-scala")
  .aggregate(core, testing, prometheus, zetasql, docs)

lazy val core = crossProject(JVMPlatform)
  .withoutSuffixFor(JVMPlatform)
  .crossType(CrossType.Pure)
  .in(file("core"))
  .settings(commonSettings)
  .settings(
    name := "bigquery-core",
    libraryDependencies ++= Seq(
      "org.typelevel" %% "cats-core" % "2.10.0",
      "org.typelevel" %% "cats-effect" % "3.5.2",
      "org.typelevel" %% "literally" % "1.1.0",
      "org.scalameta" %% "munit" % "0.7.29" % Test,
      "org.scalameta" %% "munit-scalacheck" % "0.7.29" % Test,
      "org.typelevel" %% "munit-cats-effect-3" % "1.0.7" % Test,
      "com.google.cloud" % "google-cloud-bigquery" % "2.33.1",
      "com.google.cloud" % "google-cloud-bigquerystorage" % "2.42.0",
<<<<<<< HEAD
      "com.google.cloud" % "google-cloud-bigquerydatatransfer" % "2.24.0",
      "org.apache.avro" % "avro" % "1.11.3",
=======
      "com.google.cloud" % "google-cloud-bigquerydatatransfer" % "2.27.0",
      "org.apache.avro" % "avro" % "1.11.2",
>>>>>>> 0654f059
      "com.lihaoyi" %% "sourcecode" % "0.3.1",
      "org.typelevel" %% "log4cats-slf4j" % "2.6.0",
      "io.circe" %% "circe-generic" % "0.14.6",
      "io.circe" %% "circe-parser" % "0.14.6",
      "co.fs2" %% "fs2-core" % "3.9.2",
      "co.fs2" %% "fs2-io" % "3.9.2",
      "org.scala-lang.modules" %% "scala-collection-compat" % "2.11.0"
    ),
    libraryDependencies ++= {
      if (scalaVersion.value.startsWith("3")) {
        Seq(
          "com.softwaremill.magnolia1_3" %% "magnolia" % "1.3.3"
        )
      } else {
        // scala2
        Seq(
          "com.softwaremill.magnolia1_2" %% "magnolia" % "1.1.6",
          "org.scala-lang" % "scala-reflect" % scalaVersion.value
        )
      }
    },
    Compile / doc / scalacOptions ++= Seq(
      "-no-link-warnings" // Suppresses problems with Scaladoc @throws links
    ),
    mimaBinaryIssueFilters := Nil
  )

lazy val prometheus = crossProject(JVMPlatform)
  .withoutSuffixFor(JVMPlatform)
  .crossType(CrossType.Pure)
  .in(file("prometheus"))
  .settings(commonSettings)
  .dependsOn(core)
  .settings(
    name := "bigquery-prometheus",
    libraryDependencies ++= Seq(
      "io.prometheus" % "simpleclient" % "0.16.0"
    )
  )

lazy val zetasql = crossProject(JVMPlatform)
  .withoutSuffixFor(JVMPlatform)
  .crossType(CrossType.Pure)
  .in(file("zetasql"))
  .settings(commonSettings)
  .dependsOn(core)
  .settings(
    name := "bigquery-zetasql",
    tlMimaPreviousVersions := Set.empty,
    libraryDependencies ++= Seq(
      "com.google.zetasql.toolkit" % "zetasql-toolkit-bigquery" % "0.4.0",
      "org.scalameta" %% "munit" % "0.7.29",
      "org.typelevel" %% "munit-cats-effect-3" % "1.0.7"
    )
  )

lazy val testing = crossProject(JVMPlatform)
  .withoutSuffixFor(JVMPlatform)
  .crossType(CrossType.Pure)
  .in(file("testing"))
  .dependsOn(core)
  .settings(commonSettings)
  .settings(
    name := "bigquery-testing",
    libraryDependencies ++= Seq(
      "org.scalameta" %% "munit" % "0.7.29",
      "org.typelevel" %% "munit-cats-effect-3" % "1.0.7"
    ),
    mimaBinaryIssueFilters := Nil
  )

lazy val docs = project
  .in(file("site"))
  //  .enablePlugins(TypelevelSitePlugin)
  .enablePlugins(MdocPlugin, NoPublishPlugin)
  .dependsOn(core.jvm, testing.jvm)
  .settings(
    compile := {
      val result = (Compile / compile).value
      mdoc.toTask("").value
      result
    }
  )<|MERGE_RESOLUTION|>--- conflicted
+++ resolved
@@ -81,13 +81,8 @@
       "org.typelevel" %% "munit-cats-effect-3" % "1.0.7" % Test,
       "com.google.cloud" % "google-cloud-bigquery" % "2.33.1",
       "com.google.cloud" % "google-cloud-bigquerystorage" % "2.42.0",
-<<<<<<< HEAD
-      "com.google.cloud" % "google-cloud-bigquerydatatransfer" % "2.24.0",
+      "com.google.cloud" % "google-cloud-bigquerydatatransfer" % "2.27.0",
       "org.apache.avro" % "avro" % "1.11.3",
-=======
-      "com.google.cloud" % "google-cloud-bigquerydatatransfer" % "2.27.0",
-      "org.apache.avro" % "avro" % "1.11.2",
->>>>>>> 0654f059
       "com.lihaoyi" %% "sourcecode" % "0.3.1",
       "org.typelevel" %% "log4cats-slf4j" % "2.6.0",
       "io.circe" %% "circe-generic" % "0.14.6",
