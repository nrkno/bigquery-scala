import com.typesafe.tools.mima.core.*

// https://typelevel.org/sbt-typelevel/faq.html#what-is-a-base-version-anyway
ThisBuild / tlBaseVersion := "0.19" // your current series x.y

ThisBuild / organization := "no.nrk.bigquery"
ThisBuild / organizationName := "NRK"
ThisBuild / organizationHomepage := Some(url("https://nrk.no"))
ThisBuild / startYear := Some(2020)
ThisBuild / licenses := Seq(License.MIT)
ThisBuild / developers := List(
  tlGitHubDev("oyvindberg", "Øyvind Raddum Berg"),
  tlGitHubDev("lysebraate", "Alfred Sandvik Lysebraate"),
  tlGitHubDev("HenningKoller", "Henning Grimeland Koller"),
  tlGitHubDev("ingarabr", "Ingar Abrahamsen"),
  tlGitHubDev("hamnis", "Erlend Hamnaberg")
)
ThisBuild / tlCiHeaderCheck := true
ThisBuild / tlCiScalafmtCheck := true
ThisBuild / tlSonatypeUseLegacyHost := true
ThisBuild / Test / fork := true

// publish website from this branch
//ThisBuild / tlSitePublishBranch := Some("main")

ThisBuild / githubWorkflowPublishTargetBranches :=
  Seq(RefPredicate.StartsWith(Ref.Tag("v")))

ThisBuild / githubWorkflowBuild := {
  val list = (ThisBuild / githubWorkflowBuild).value
  list.collect {
    case step: WorkflowStep.Sbt if step.name.contains("Test") =>
      step.withEnv(
        Map(
          "BIGQUERY_SERVICE_ACCOUNT" -> "${{secrets.BIGQUERY_SERVICE_ACCOUNT}}",
          "BIGQUERY_DEFAULT_PROJECT" -> "${{secrets.BIGQUERY_DEFAULT_PROJECT}}",
          "BIGQUERY_DEFAULT_LOCATION" -> "${{secrets.BIGQUERY_DEFAULT_LOCATION}}",
          "ASSERT_CURRENT_GENERATED_FILES" -> "1"
        ))
    case s => s
  }
}

val Scala213 = "2.13.14"
ThisBuild / crossScalaVersions := Seq(Scala213, "3.3.3")
ThisBuild / scalaVersion := Scala213 // the default Scala
ThisBuild / tlVersionIntroduced := Map(
  "3" -> "0.9.0",
  "2.13" -> "0.9.0"
)
ThisBuild / githubWorkflowJavaVersions := Seq(JavaSpec.temurin("11"))

val commonSettings = Seq(
  headerLicenseStyle := HeaderLicenseStyle.SpdxSyntax,
  scalacOptions -= "-source:3.0-migration",
  scalacOptions ++= {
    if (scalaVersion.value.startsWith("3")) {
      Seq("-source:3.2-migration", "-old-syntax", "-no-indent")
    } else {
      Nil
    }
  },
  sonatypeProfileName := "no.nrk"
)

lazy val root = tlCrossRootProject
  .settings(name := "bigquery-scala")
  .settings(commonSettings)
  .aggregate(
    core,
    `google-client`,
    `http4s-client`,
    testing,
    prometheus,
    zetasql,
    codegen,
    codegenTests,
    `transfer-client`,
    docs)

lazy val core = crossProject(JVMPlatform)
  .withoutSuffixFor(JVMPlatform)
  .crossType(CrossType.Pure)
  .in(file("core"))
  .settings(commonSettings)
  .settings(
    name := "bigquery-core",
    libraryDependencies ++= Seq(
      "org.typelevel" %% "cats-core" % "2.12.0",
      "org.typelevel" %% "cats-effect" % "3.5.4",
      "org.typelevel" %% "literally" % "1.2.0",
      "org.scalameta" %% "munit" % "1.0.2" % Test,
      "org.scalameta" %% "munit-scalacheck" % "1.0.0" % Test,
      "org.typelevel" %% "munit-cats-effect" % "2.0.0" % Test,
      ("org.apache.avro" % "avro" % "1.11.3").exclude("org.apache.commons", "commons-compress"),
      "org.apache.commons" % "commons-compress" % "1.27.1",
      "com.lihaoyi" %% "sourcecode" % "0.4.2",
      "org.typelevel" %% "log4cats-slf4j" % "2.7.0",
      "io.circe" %% "circe-generic" % "0.14.10",
      "io.circe" %% "circe-parser" % "0.14.10",
      "co.fs2" %% "fs2-core" % "3.10.2",
      "co.fs2" %% "fs2-io" % "3.10.2",
      "org.scala-lang.modules" %% "scala-collection-compat" % "2.12.0"
    ),
    libraryDependencies ++= {
      if (scalaVersion.value.startsWith("3")) {
        Seq(
          "com.softwaremill.magnolia1_3" %% "magnolia" % "1.3.7"
        )
      } else {
        // scala2
        Seq(
          "com.softwaremill.magnolia1_2" %% "magnolia" % "1.1.10",
          "org.scala-lang" % "scala-reflect" % scalaVersion.value
        )
      }
    },
    Compile / doc / scalacOptions ++= Seq(
      "-no-link-warnings" // Suppresses problems with Scaladoc @throws links
    ),
    mimaBinaryIssueFilters := List(
      ProblemFilters.exclude[ReversedMissingMethodProblem]("no.nrk.bigquery.QueryClient.extract")
    )
  )

def addGoogleDep(module: ModuleID) =
  module
    .exclude("com.google.guava", "guava")
    .exclude("org.json", "json")

lazy val `google-client` = crossProject(JVMPlatform)
  .withoutSuffixFor(JVMPlatform)
  .crossType(CrossType.Pure)
  .in(file("google-client"))
  .dependsOn(core)
  .settings(commonSettings)
  .settings(
    name := "bigquery-google-client",
    libraryDependencies ++= Seq(
      "org.scalameta" %% "munit-scalacheck" % "1.0.0" % Test,
      "org.typelevel" %% "munit-cats-effect" % "2.0.0" % Test,
      addGoogleDep("com.google.cloud" % "google-cloud-bigquery" % "2.38.1"),
      addGoogleDep("com.google.cloud" % "google-cloud-bigquerystorage" % "3.8.1"),
      "com.google.guava" % "guava" % "33.2.1-jre"
    ),
    Compile / doc / scalacOptions ++= Seq(
      "-no-link-warnings" // Suppresses problems with Scaladoc @throws links
    ),
    mimaBinaryIssueFilters := Nil
  )

lazy val `http4s-client` = crossProject(JVMPlatform)
  .withoutSuffixFor(JVMPlatform)
  .crossType(CrossType.Pure)
  .in(file("http4s-client"))
  .dependsOn(core)
  .settings(commonSettings)
  .settings(
    resolvers ++= Resolver.sonatypeOssRepos("snapshots"),
    name := "bigquery-http4s-client",
    libraryDependencies ++= {
      val binaryVersion = scalaBinaryVersion.value
      Seq(
        "org.scalameta" %% "munit-scalacheck" % "1.0.0" % Test,
        "org.typelevel" %% "munit-cats-effect" % "2.0.0" % Test,
        ("io.chrisdavenport" %% "http4s-grpc-google-cloud-bigquerystorage-v1" % "3.6.0+0.0.6")
          .exclude("io.chrisdavenport", s"http4s-grpc_${binaryVersion}"),
        ("io.chrisdavenport" %% "http4s-grpc" % "0.0.4")
          .exclude("org.http4s", s"http4s-ember-server_${binaryVersion}")
          .exclude("org.http4s", s"http4s-ember-client_${binaryVersion}")
          .exclude("org.http4s", s"http4s-dsl_${binaryVersion}"),
        // needed because of hard-link in http4s-grpc
        // https://github.com/davenverse/http4s-grpc/pull/89
        "org.http4s" %% "http4s-ember-core" % "0.23.28",
        "net.hamnaberg.googleapis" %% "googleapis-http4s-bigquery" % "0.4.4-v2-20240714",
        "com.permutive" %% "gcp-auth" % "1.1.0"
      )
    },
    Compile / doc / scalacOptions ++= Seq(
      "-no-link-warnings" // Suppresses problems with Scaladoc @throws links
    ),
    mimaBinaryIssueFilters := Nil
  )

lazy val prometheus = crossProject(JVMPlatform)
  .withoutSuffixFor(JVMPlatform)
  .crossType(CrossType.Pure)
  .in(file("prometheus"))
  .settings(commonSettings)
  .dependsOn(core)
  .settings(
    name := "bigquery-prometheus",
    libraryDependencies ++= Seq(
      "io.prometheus" % "simpleclient" % "0.16.0"
    )
  )

lazy val zetasql = crossProject(JVMPlatform)
  .withoutSuffixFor(JVMPlatform)
  .crossType(CrossType.Pure)
  .in(file("zetasql"))
  .settings(commonSettings)
  .dependsOn(core)
  .settings(
    name := "bigquery-zetasql",
    libraryDependencies ++= Seq(
      ("com.google.zetasql.toolkit" % "zetasql-toolkit-core" % "0.5.2")
        .exclude("com.google.cloud", "google-cloud-spanner"),
      "org.scalameta" %% "munit" % "1.0.2",
      "org.typelevel" %% "munit-cats-effect" % "2.0.0"
    ),
    mimaBinaryIssueFilters := Nil
  )

lazy val `transfer-client` = crossProject(JVMPlatform)
  .withoutSuffixFor(JVMPlatform)
  .crossType(CrossType.Pure)
  .in(file("transfer-client"))
  .settings(commonSettings)
  .dependsOn(core)
  .settings(
    name := "bigquery-transfer-client",
    libraryDependencies ++= Seq(
<<<<<<< HEAD
      "com.google.cloud" % "google-cloud-bigquerydatatransfer" % "2.49.0",
      "org.scalameta" %% "munit" % "1.0.0",
=======
      "com.google.cloud" % "google-cloud-bigquerydatatransfer" % "2.46.0",
      "org.scalameta" %% "munit" % "1.0.2",
>>>>>>> bbfa247f
      "org.typelevel" %% "munit-cats-effect" % "2.0.0"
    ),
    mimaBinaryIssueFilters := Nil
  )

lazy val testing = crossProject(JVMPlatform)
  .withoutSuffixFor(JVMPlatform)
  .crossType(CrossType.Pure)
  .in(file("testing"))
  .dependsOn(core, `google-client` % Test, `http4s-client` % Test)
  .settings(commonSettings)
  .settings(
    name := "bigquery-testing",
    libraryDependencies ++= Seq(
      "org.scalameta" %% "munit" % "1.0.2",
      "org.typelevel" %% "munit-cats-effect" % "2.0.0",
      "ch.qos.logback" % "logback-classic" % "1.2.13" % Test,
      "org.http4s" %% "http4s-netty-client" % "0.5.19"
    ),
    mimaBinaryIssueFilters := Nil
  )

lazy val codegen = crossProject(JVMPlatform)
  .withoutSuffixFor(JVMPlatform)
  .crossType(CrossType.Pure)
  .in(file("codegen"))
  .dependsOn(core, testing % Test)
  .settings(commonSettings)
  .settings(
    name := "bigquery-codegen",
    libraryDependencies ++= Seq(
      "org.apache.commons" % "commons-text" % "1.12.0"
    ),
    mimaBinaryIssueFilters := Nil
  )

lazy val codegenTests = crossProject(JVMPlatform)
  .withoutSuffixFor(JVMPlatform)
  .crossType(CrossType.Pure)
  .in(file("codegen-tests"))
  .dependsOn(core)
  .enablePlugins(NoPublishPlugin)
  .disablePlugins(HeaderPlugin)
  .settings(
    tlFatalWarnings := false,
    tlMimaPreviousVersions := Set.empty,
    mimaBinaryIssueFilters := Nil
  )

lazy val docs = project
  .in(file("site"))
  .settings(commonSettings)
  //  .enablePlugins(TypelevelSitePlugin)
  .enablePlugins(MdocPlugin, NoPublishPlugin)
  .dependsOn(core.jvm, testing.jvm)
  .settings(
    compile := {
      val result = (Compile / compile).value
      mdoc.toTask("").value
      result
    }
  )<|MERGE_RESOLUTION|>--- conflicted
+++ resolved
@@ -221,13 +221,8 @@
   .settings(
     name := "bigquery-transfer-client",
     libraryDependencies ++= Seq(
-<<<<<<< HEAD
       "com.google.cloud" % "google-cloud-bigquerydatatransfer" % "2.49.0",
-      "org.scalameta" %% "munit" % "1.0.0",
-=======
-      "com.google.cloud" % "google-cloud-bigquerydatatransfer" % "2.46.0",
       "org.scalameta" %% "munit" % "1.0.2",
->>>>>>> bbfa247f
       "org.typelevel" %% "munit-cats-effect" % "2.0.0"
     ),
     mimaBinaryIssueFilters := Nil
