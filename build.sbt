--- conflicted
+++ resolved
@@ -169,13 +169,8 @@
           .exclude("org.http4s", s"http4s-dsl_${binaryVersion}"),
         // needed because of hard-link in http4s-grpc
         // https://github.com/davenverse/http4s-grpc/pull/89
-<<<<<<< HEAD
         "org.http4s" %% "http4s-ember-core" % "0.23.33",
-        "net.hamnaberg.googleapis" %% "googleapis-http4s-bigquery" % "0.6.1-v2-20241111",
-=======
-        "org.http4s" %% "http4s-ember-core" % "0.23.30",
         "net.hamnaberg.googleapis" %% "googleapis-http4s-bigquery" % "0.6.4-v2-20250427",
->>>>>>> e3bbbe1c
         "com.permutive" %% "gcp-auth" % "2.1.0"
       )
     },
