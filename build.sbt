--- conflicted
+++ resolved
@@ -85,13 +85,8 @@
       "org.scalameta" %% "munit-scalacheck" % "0.7.29" % Test,
       "org.typelevel" %% "munit-cats-effect-3" % "1.0.7" % Test,
       "com.google.cloud" % "google-cloud-bigquery" % "2.31.2",
-<<<<<<< HEAD
-      "com.google.cloud" % "google-cloud-bigquerystorage" % "2.41.1",
+      "com.google.cloud" % "google-cloud-bigquerystorage" % "2.42.0",
       "com.google.cloud" % "google-cloud-bigquerydatatransfer" % "2.24.0",
-=======
-      "com.google.cloud" % "google-cloud-bigquerystorage" % "2.42.0",
-      "com.google.cloud" % "google-cloud-bigquerydatatransfer" % "2.23.0",
->>>>>>> 47aee622
       "org.apache.avro" % "avro" % "1.11.2",
       "com.lihaoyi" %% "sourcecode" % "0.3.0",
       "org.typelevel" %% "log4cats-slf4j" % "2.6.0",
