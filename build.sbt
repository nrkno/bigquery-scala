import com.typesafe.tools.mima.core.*

// https://typelevel.org/sbt-typelevel/faq.html#what-is-a-base-version-anyway
ThisBuild / tlBaseVersion := "0.19" // your current series x.y

ThisBuild / organization := "no.nrk.bigquery"
ThisBuild / organizationName := "NRK"
ThisBuild / organizationHomepage := Some(url("https://nrk.no"))
ThisBuild / startYear := Some(2020)
ThisBuild / licenses := Seq(License.MIT)
ThisBuild / developers := List(
  tlGitHubDev("oyvindberg", "Øyvind Raddum Berg"),
  tlGitHubDev("lysebraate", "Alfred Sandvik Lysebraate"),
  tlGitHubDev("HenningKoller", "Henning Grimeland Koller"),
  tlGitHubDev("ingarabr", "Ingar Abrahamsen"),
  tlGitHubDev("hamnis", "Erlend Hamnaberg")
)
ThisBuild / tlCiHeaderCheck := true
ThisBuild / tlCiScalafmtCheck := true
ThisBuild / Test / fork := true

// publish website from this branch
//ThisBuild / tlSitePublishBranch := Some("main")

ThisBuild / githubWorkflowPublishTargetBranches :=
  Seq(RefPredicate.StartsWith(Ref.Tag("v")))

ThisBuild / githubWorkflowBuild := {
  val list = (ThisBuild / githubWorkflowBuild).value
  list.collect {
    case step: WorkflowStep.Sbt if step.name.contains("Test") =>
      step.withEnv(
        Map(
          "BIGQUERY_SERVICE_ACCOUNT" -> "${{secrets.BIGQUERY_SERVICE_ACCOUNT}}",
          "BIGQUERY_DEFAULT_PROJECT" -> "${{secrets.BIGQUERY_DEFAULT_PROJECT}}",
          "BIGQUERY_DEFAULT_LOCATION" -> "${{secrets.BIGQUERY_DEFAULT_LOCATION}}",
          "ASSERT_CURRENT_GENERATED_FILES" -> "1"
        ))
    case s => s
  }
}

val Scala213 = "2.13.17"
ThisBuild / crossScalaVersions := Seq(Scala213, "3.3.7")
ThisBuild / scalaVersion := Scala213 // the default Scala
ThisBuild / tlVersionIntroduced := Map(
  "3" -> "0.9.0",
  "2.13" -> "0.9.0"
)
ThisBuild / githubWorkflowJavaVersions := Seq(JavaSpec.temurin("11"))

val commonSettings = Seq(
  headerLicenseStyle := HeaderLicenseStyle.SpdxSyntax,
  scalacOptions -= "-source:3.0-migration",
  scalacOptions ++= {
    if (scalaVersion.value.startsWith("3")) {
      Seq("-source:3.2-migration", "-old-syntax", "-no-indent")
    } else {
      Nil
    }
  }
)

lazy val root = tlCrossRootProject
  .settings(name := "bigquery-scala")
  .settings(commonSettings)
  .aggregate(
    core,
    `google-client`,
    `http4s-client`,
    testing,
    prometheus,
    zetasql,
    codegen,
    codegenTests,
    `transfer-client`,
    docs)

lazy val core = crossProject(JVMPlatform)
  .withoutSuffixFor(JVMPlatform)
  .crossType(CrossType.Pure)
  .in(file("core"))
  .settings(commonSettings)
  .settings(
    name := "bigquery-core",
    libraryDependencies ++= Seq(
<<<<<<< HEAD
      "org.typelevel" %% "cats-core" % "2.13.0",
      "org.typelevel" %% "cats-effect" % "3.5.7",
=======
      "org.typelevel" %% "cats-core" % "2.12.0",
      "org.typelevel" %% "cats-effect" % "3.6.3",
>>>>>>> 1822a912
      "org.typelevel" %% "literally" % "1.2.0",
      "org.scalameta" %% "munit" % "1.2.1" % Test,
      "org.typelevel" %% "munit-cats-effect" % "2.1.0" % Test,
      "org.scalameta" %% "munit-scalacheck" % "1.2.0" % Test,
      ("org.apache.avro" % "avro" % "1.12.0").exclude("org.apache.commons", "commons-compress"),
      "org.apache.commons" % "commons-compress" % "1.27.1",
      "com.lihaoyi" %% "sourcecode" % "0.4.2",
      "org.typelevel" %% "log4cats-slf4j" % "2.7.0",
      "io.circe" %% "circe-generic" % "0.14.10",
      "io.circe" %% "circe-parser" % "0.14.10",
      "co.fs2" %% "fs2-core" % "3.11.0",
      "co.fs2" %% "fs2-io" % "3.11.0",
      "org.scala-lang.modules" %% "scala-collection-compat" % "2.14.0"
    ),
    libraryDependencies ++= {
      if (scalaVersion.value.startsWith("3")) {
        Seq(
          "com.softwaremill.magnolia1_3" %% "magnolia" % "1.3.18"
        )
      } else {
        // scala2
        Seq(
          "com.softwaremill.magnolia1_2" %% "magnolia" % "1.1.10",
          "org.scala-lang" % "scala-reflect" % scalaVersion.value
        )
      }
    },
    Compile / doc / scalacOptions ++= Seq(
      "-no-link-warnings" // Suppresses problems with Scaladoc @throws links
    ),
    mimaBinaryIssueFilters := List(
      ProblemFilters.exclude[ReversedMissingMethodProblem]("no.nrk.bigquery.QueryClient.extract")
    )
  )

def addGoogleDep(module: ModuleID) =
  module
    .exclude("com.google.guava", "guava")
    .exclude("org.json", "json")

lazy val `google-client` = crossProject(JVMPlatform)
  .withoutSuffixFor(JVMPlatform)
  .crossType(CrossType.Pure)
  .in(file("google-client"))
  .dependsOn(core)
  .settings(commonSettings)
  .settings(
    name := "bigquery-google-client",
    libraryDependencies ++= Seq(
      "org.typelevel" %% "munit-cats-effect" % "2.1.0" % Test,
      "org.scalameta" %% "munit-scalacheck" % "1.2.0" % Test,
      addGoogleDep("com.google.cloud" % "google-cloud-bigquery" % "2.38.1"),
      addGoogleDep("com.google.cloud" % "google-cloud-bigquerystorage" % "3.11.4"),
      "com.google.guava" % "guava" % "33.4.0-jre"
    ),
    Compile / doc / scalacOptions ++= Seq(
      "-no-link-warnings" // Suppresses problems with Scaladoc @throws links
    ),
    mimaBinaryIssueFilters := Nil
  )

lazy val `http4s-client` = crossProject(JVMPlatform)
  .withoutSuffixFor(JVMPlatform)
  .crossType(CrossType.Pure)
  .in(file("http4s-client"))
  .dependsOn(core)
  .settings(commonSettings)
  .settings(
    resolvers += Resolver.sonatypeCentralSnapshots,
    name := "bigquery-http4s-client",
    libraryDependencies ++= {
      val binaryVersion = scalaBinaryVersion.value
      Seq(
        "org.typelevel" %% "munit-cats-effect" % "2.1.0" % Test,
        "org.scalameta" %% "munit-scalacheck" % "1.2.0" % Test,
        ("io.chrisdavenport" %% "http4s-grpc-google-cloud-bigquerystorage-v1" % "3.6.0+0.0.6")
          .exclude("io.chrisdavenport", s"http4s-grpc_${binaryVersion}"),
        ("io.chrisdavenport" %% "http4s-grpc" % "0.0.4")
          .exclude("org.http4s", s"http4s-ember-server_${binaryVersion}")
          .exclude("org.http4s", s"http4s-ember-client_${binaryVersion}")
          .exclude("org.http4s", s"http4s-dsl_${binaryVersion}"),
        // needed because of hard-link in http4s-grpc
        // https://github.com/davenverse/http4s-grpc/pull/89
        "org.http4s" %% "http4s-ember-core" % "0.23.33",
        "net.hamnaberg.googleapis" %% "googleapis-http4s-bigquery" % "0.6.4-v2-20250427",
        "com.permutive" %% "gcp-auth" % "2.1.0"
      )
    },
    Compile / doc / scalacOptions ++= Seq(
      "-no-link-warnings" // Suppresses problems with Scaladoc @throws links
    ),
    mimaBinaryIssueFilters := Nil
  )

lazy val prometheus = crossProject(JVMPlatform)
  .withoutSuffixFor(JVMPlatform)
  .crossType(CrossType.Pure)
  .in(file("prometheus"))
  .settings(commonSettings)
  .dependsOn(core)
  .settings(
    name := "bigquery-prometheus",
    libraryDependencies ++= Seq(
      "io.prometheus" % "simpleclient" % "0.16.0"
    )
  )

lazy val zetasql = crossProject(JVMPlatform)
  .withoutSuffixFor(JVMPlatform)
  .crossType(CrossType.Pure)
  .in(file("zetasql"))
  .settings(commonSettings)
  .dependsOn(core)
  .settings(
    name := "bigquery-zetasql",
    libraryDependencies ++= Seq(
      ("com.google.zetasql.toolkit" % "zetasql-toolkit-core" % "0.5.2")
        .exclude("com.google.cloud", "google-cloud-spanner"),
      "org.scalameta" %% "munit" % "1.2.1",
      "org.typelevel" %% "munit-cats-effect" % "2.1.0"
    ),
    mimaBinaryIssueFilters := Nil
  )

lazy val `transfer-client` = crossProject(JVMPlatform)
  .withoutSuffixFor(JVMPlatform)
  .crossType(CrossType.Pure)
  .in(file("transfer-client"))
  .settings(commonSettings)
  .dependsOn(core)
  .settings(
    name := "bigquery-transfer-client",
    libraryDependencies ++= Seq(
      "com.google.cloud" % "google-cloud-bigquerydatatransfer" % "2.78.0",
      "org.scalameta" %% "munit" % "1.2.1",
      "org.typelevel" %% "munit-cats-effect" % "2.1.0"
    ),
    mimaBinaryIssueFilters := Nil
  )

lazy val testing = crossProject(JVMPlatform)
  .withoutSuffixFor(JVMPlatform)
  .crossType(CrossType.Pure)
  .in(file("testing"))
  .dependsOn(core, `google-client` % Test, `http4s-client` % Test)
  .settings(commonSettings)
  .settings(
    name := "bigquery-testing",
    libraryDependencies ++= Seq(
      "org.scalameta" %% "munit" % "1.2.1",
      "org.typelevel" %% "munit-cats-effect" % "2.1.0",
      "ch.qos.logback" % "logback-classic" % "1.2.13" % Test,
      "org.http4s" %% "http4s-netty-client" % "0.5.25"
    ),
    mimaBinaryIssueFilters := Nil
  )

lazy val codegen = crossProject(JVMPlatform)
  .withoutSuffixFor(JVMPlatform)
  .crossType(CrossType.Pure)
  .in(file("codegen"))
  .dependsOn(core, testing % Test)
  .settings(commonSettings)
  .settings(
    name := "bigquery-codegen",
    libraryDependencies ++= Seq(
      "org.apache.commons" % "commons-text" % "1.13.0"
    ),
    mimaBinaryIssueFilters := Nil
  )

lazy val codegenTests = crossProject(JVMPlatform)
  .withoutSuffixFor(JVMPlatform)
  .crossType(CrossType.Pure)
  .in(file("codegen-tests"))
  .dependsOn(core)
  .enablePlugins(NoPublishPlugin)
  .disablePlugins(HeaderPlugin)
  .settings(
    tlFatalWarnings := false,
    tlMimaPreviousVersions := Set.empty,
    mimaBinaryIssueFilters := Nil
  )

lazy val docs = project
  .in(file("site"))
  .settings(commonSettings)
  //  .enablePlugins(TypelevelSitePlugin)
  .enablePlugins(MdocPlugin, NoPublishPlugin)
  .dependsOn(core.jvm, testing.jvm)
  .settings(
    compile := {
      val result = (Compile / compile).value
      mdoc.toTask("").value
      result
    }
  )<|MERGE_RESOLUTION|>--- conflicted
+++ resolved
@@ -84,13 +84,8 @@
   .settings(
     name := "bigquery-core",
     libraryDependencies ++= Seq(
-<<<<<<< HEAD
       "org.typelevel" %% "cats-core" % "2.13.0",
-      "org.typelevel" %% "cats-effect" % "3.5.7",
-=======
-      "org.typelevel" %% "cats-core" % "2.12.0",
       "org.typelevel" %% "cats-effect" % "3.6.3",
->>>>>>> 1822a912
       "org.typelevel" %% "literally" % "1.2.0",
       "org.scalameta" %% "munit" % "1.2.1" % Test,
       "org.typelevel" %% "munit-cats-effect" % "2.1.0" % Test,
