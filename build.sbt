--- conflicted
+++ resolved
@@ -221,13 +221,8 @@
   .settings(
     name := "bigquery-transfer-client",
     libraryDependencies ++= Seq(
-<<<<<<< HEAD
       "com.google.cloud" % "google-cloud-bigquerydatatransfer" % "2.56.0",
-      "org.scalameta" %% "munit" % "1.0.3",
-=======
-      "com.google.cloud" % "google-cloud-bigquerydatatransfer" % "2.55.0",
       "org.scalameta" %% "munit" % "1.0.4",
->>>>>>> cdd5b341
       "org.typelevel" %% "munit-cats-effect" % "2.0.0"
     ),
     mimaBinaryIssueFilters := Nil
