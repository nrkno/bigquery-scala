--- conflicted
+++ resolved
@@ -81,15 +81,9 @@
       "org.scalameta" %% "munit" % "0.7.29" % Test,
       "org.scalameta" %% "munit-scalacheck" % "0.7.29" % Test,
       "org.typelevel" %% "munit-cats-effect-3" % "1.0.7" % Test,
-<<<<<<< HEAD
-      "com.google.cloud" % "google-cloud-bigquery" % "2.34.0",
-      "com.google.cloud" % "google-cloud-bigquerystorage" % "2.44.1",
-      "com.google.cloud" % "google-cloud-bigquerydatatransfer" % "2.30.0",
-=======
       "com.google.cloud" % "google-cloud-bigquery" % "2.34.2",
       "com.google.cloud" % "google-cloud-bigquerystorage" % "2.45.0",
-      "com.google.cloud" % "google-cloud-bigquerydatatransfer" % "2.29.0",
->>>>>>> a8738597
+      "com.google.cloud" % "google-cloud-bigquerydatatransfer" % "2.30.0",
       "org.apache.avro" % "avro" % "1.11.3",
       "com.lihaoyi" %% "sourcecode" % "0.3.1",
       "org.typelevel" %% "log4cats-slf4j" % "2.6.0",
