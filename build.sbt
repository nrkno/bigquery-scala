--- conflicted
+++ resolved
@@ -91,25 +91,14 @@
       "org.typelevel" %% "munit-cats-effect" % "2.1.0" % Test,
       "org.scalameta" %% "munit-scalacheck" % "1.2.0" % Test,
       ("org.apache.avro" % "avro" % "1.12.0").exclude("org.apache.commons", "commons-compress"),
-<<<<<<< HEAD
-      "org.apache.commons" % "commons-compress" % "1.27.1",
-      "com.lihaoyi" %% "sourcecode" % "0.4.2",
-      "org.typelevel" %% "log4cats-slf4j" % "2.7.1",
-      "io.circe" %% "circe-generic" % "0.14.10",
-      "io.circe" %% "circe-parser" % "0.14.10",
-      "co.fs2" %% "fs2-core" % "3.11.0",
-      "co.fs2" %% "fs2-io" % "3.11.0",
-      "org.scala-lang.modules" %% "scala-collection-compat" % "2.12.0"
-=======
       "com.lihaoyi" %% "sourcecode" % "0.4.4",
       "org.apache.commons" % "commons-compress" % "1.28.0",
-      "org.typelevel" %% "log4cats-slf4j" % "2.7.0",
+      "org.typelevel" %% "log4cats-slf4j" % "2.7.1",
       "co.fs2" %% "fs2-core" % "3.12.2",
       "co.fs2" %% "fs2-io" % "3.12.2",
       "io.circe" %% "circe-generic" % "0.14.15",
       "io.circe" %% "circe-parser" % "0.14.15",
       "org.scala-lang.modules" %% "scala-collection-compat" % "2.14.0"
->>>>>>> ed066577
     ),
     libraryDependencies ++= {
       if (scalaVersion.value.startsWith("3")) {
