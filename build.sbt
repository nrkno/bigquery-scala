import com.typesafe.tools.mima.core.*

// https://typelevel.org/sbt-typelevel/faq.html#what-is-a-base-version-anyway
ThisBuild / tlBaseVersion := "0.18" // your current series x.y

ThisBuild / organization := "no.nrk.bigquery"
ThisBuild / organizationName := "NRK"
ThisBuild / organizationHomepage := Some(url("https://nrk.no"))
ThisBuild / startYear := Some(2020)
ThisBuild / licenses := Seq(License.MIT)
ThisBuild / developers := List(
  tlGitHubDev("oyvindberg", "Øyvind Raddum Berg"),
  tlGitHubDev("lysebraate", "Alfred Sandvik Lysebraate"),
  tlGitHubDev("HenningKoller", "Henning Grimeland Koller"),
  tlGitHubDev("ingarabr", "Ingar Abrahamsen"),
  tlGitHubDev("hamnis", "Erlend Hamnaberg")
)
ThisBuild / tlCiHeaderCheck := true
ThisBuild / tlCiScalafmtCheck := true
ThisBuild / tlSonatypeUseLegacyHost := true
ThisBuild / Test / fork := true

// publish website from this branch
//ThisBuild / tlSitePublishBranch := Some("main")

ThisBuild / githubWorkflowPublishTargetBranches :=
  Seq(RefPredicate.StartsWith(Ref.Tag("v")))

ThisBuild / githubWorkflowBuild := {
  val list = (ThisBuild / githubWorkflowBuild).value
  list.collect {
    case step: WorkflowStep.Sbt if step.name.contains("Test") =>
      step.withEnv(
        Map(
          "BIGQUERY_SERVICE_ACCOUNT" -> "${{secrets.BIGQUERY_SERVICE_ACCOUNT}}",
          "BIGQUERY_DEFAULT_PROJECT" -> "${{secrets.BIGQUERY_DEFAULT_PROJECT}}",
          "BIGQUERY_DEFAULT_LOCATION" -> "${{secrets.BIGQUERY_DEFAULT_LOCATION}}",
          "ASSERT_CURRENT_GENERATED_FILES" -> "1"
        ))
    case s => s
  }
}

val Scala213 = "2.13.14"
ThisBuild / crossScalaVersions := Seq(Scala213, "3.3.3")
ThisBuild / scalaVersion := Scala213 // the default Scala
ThisBuild / tlVersionIntroduced := Map(
  "3" -> "0.9.0",
  "2.13" -> "0.9.0"
)
ThisBuild / githubWorkflowJavaVersions := Seq(JavaSpec.temurin("11"))

val commonSettings = Seq(
  headerLicenseStyle := HeaderLicenseStyle.SpdxSyntax,
  scalacOptions -= "-source:3.0-migration",
  scalacOptions ++= {
    if (scalaVersion.value.startsWith("3")) {
      Seq("-source:3.2-migration", "-old-syntax", "-no-indent")
    } else {
      Nil
    }
  },
  sonatypeProfileName := "no.nrk"
)

lazy val root = tlCrossRootProject
  .settings(name := "bigquery-scala")
  .settings(commonSettings)
  .aggregate(
    core,
    `google-client`,
    `http4s-client`,
    testing,
    prometheus,
    zetasql,
    codegen,
    codegenTests,
    `transfer-client`,
    docs)

lazy val core = crossProject(JVMPlatform)
  .withoutSuffixFor(JVMPlatform)
  .crossType(CrossType.Pure)
  .in(file("core"))
  .settings(commonSettings)
  .settings(
    name := "bigquery-core",
    libraryDependencies ++= Seq(
      "org.typelevel" %% "cats-core" % "2.10.0",
      "org.typelevel" %% "cats-effect" % "3.5.4",
      "org.typelevel" %% "literally" % "1.2.0",
      "org.scalameta" %% "munit" % "0.7.29" % Test,
      "org.scalameta" %% "munit-scalacheck" % "0.7.29" % Test,
      "org.typelevel" %% "munit-cats-effect-3" % "1.0.7" % Test,
      ("org.apache.avro" % "avro" % "1.11.3").exclude("org.apache.commons", "commons-compress"),
<<<<<<< HEAD
      "org.apache.commons" % "commons-compress" % "1.26.2",
      "com.lihaoyi" %% "sourcecode" % "0.4.1",
=======
      "org.apache.commons" % "commons-compress" % "1.26.1",
      "com.lihaoyi" %% "sourcecode" % "0.4.2",
>>>>>>> 9f66ba13
      "org.typelevel" %% "log4cats-slf4j" % "2.7.0",
      "io.circe" %% "circe-generic" % "0.14.7",
      "io.circe" %% "circe-parser" % "0.14.7",
      "co.fs2" %% "fs2-core" % "3.10.2",
      "co.fs2" %% "fs2-io" % "3.10.2",
      "org.scala-lang.modules" %% "scala-collection-compat" % "2.12.0"
    ),
    libraryDependencies ++= {
      if (scalaVersion.value.startsWith("3")) {
        Seq(
          "com.softwaremill.magnolia1_3" %% "magnolia" % "1.3.7"
        )
      } else {
        // scala2
        Seq(
          "com.softwaremill.magnolia1_2" %% "magnolia" % "1.1.10",
          "org.scala-lang" % "scala-reflect" % scalaVersion.value
        )
      }
    },
    Compile / doc / scalacOptions ++= Seq(
      "-no-link-warnings" // Suppresses problems with Scaladoc @throws links
    ),
    mimaBinaryIssueFilters := List(
      ProblemFilters.exclude[ReversedMissingMethodProblem]("no.nrk.bigquery.QueryClient.extract")
    )
  )

def addGoogleDep(module: ModuleID) =
  module
    .exclude("com.google.guava", "guava")
    .exclude("org.json", "json")

lazy val `google-client` = crossProject(JVMPlatform)
  .withoutSuffixFor(JVMPlatform)
  .crossType(CrossType.Pure)
  .in(file("google-client"))
  .dependsOn(core)
  .settings(commonSettings)
  .settings(
    name := "bigquery-google-client",
    libraryDependencies ++= Seq(
      "org.scalameta" %% "munit-scalacheck" % "0.7.29" % Test,
      "org.typelevel" %% "munit-cats-effect-3" % "1.0.7" % Test,
      addGoogleDep("com.google.cloud" % "google-cloud-bigquery" % "2.38.1"),
      addGoogleDep("com.google.cloud" % "google-cloud-bigquerystorage" % "3.5.2"),
      "com.google.guava" % "guava" % "33.2.0-jre"
    ),
    Compile / doc / scalacOptions ++= Seq(
      "-no-link-warnings" // Suppresses problems with Scaladoc @throws links
    ),
    mimaBinaryIssueFilters := Nil
  )

lazy val `http4s-client` = crossProject(JVMPlatform)
  .withoutSuffixFor(JVMPlatform)
  .crossType(CrossType.Pure)
  .in(file("http4s-client"))
  .dependsOn(core)
  .settings(commonSettings)
  .settings(
    resolvers ++= Resolver.sonatypeOssRepos("snapshots"),
    name := "bigquery-http4s-client",
    libraryDependencies ++= {
      val binaryVersion = scalaBinaryVersion.value
      Seq(
        "org.scalameta" %% "munit-scalacheck" % "0.7.29" % Test,
        "org.typelevel" %% "munit-cats-effect-3" % "1.0.7" % Test,
        ("io.chrisdavenport" %% "http4s-grpc-google-cloud-bigquerystorage-v1" % "3.5.2+0.0.6")
          .exclude("io.chrisdavenport", s"http4s-grpc_${binaryVersion}"),
        ("io.chrisdavenport" %% "http4s-grpc" % "0.0.4")
          .exclude("org.http4s", s"http4s-ember-server_${binaryVersion}")
          .exclude("org.http4s", s"http4s-ember-client_${binaryVersion}")
          .exclude("org.http4s", s"http4s-dsl_${binaryVersion}"),
        // needed because of hard-link in http4s-grpc
        // https://github.com/davenverse/http4s-grpc/pull/89
        "org.http4s" %% "http4s-ember-core" % "0.23.27",
        "net.hamnaberg.googleapis" %% "googleapis-http4s-bigquery" % "0.4.2-v2-20240423",
        "com.permutive" %% "gcp-auth" % "0.3.0"
      )
    },
    Compile / doc / scalacOptions ++= Seq(
      "-no-link-warnings" // Suppresses problems with Scaladoc @throws links
    ),
    mimaBinaryIssueFilters := Nil
  )

lazy val prometheus = crossProject(JVMPlatform)
  .withoutSuffixFor(JVMPlatform)
  .crossType(CrossType.Pure)
  .in(file("prometheus"))
  .settings(commonSettings)
  .dependsOn(core)
  .settings(
    name := "bigquery-prometheus",
    libraryDependencies ++= Seq(
      "io.prometheus" % "simpleclient" % "0.16.0"
    )
  )

lazy val zetasql = crossProject(JVMPlatform)
  .withoutSuffixFor(JVMPlatform)
  .crossType(CrossType.Pure)
  .in(file("zetasql"))
  .settings(commonSettings)
  .dependsOn(core)
  .settings(
    name := "bigquery-zetasql",
    libraryDependencies ++= Seq(
      ("com.google.zetasql.toolkit" % "zetasql-toolkit-core" % "0.5.1")
        .exclude("com.google.cloud", "google-cloud-spanner"),
      "org.scalameta" %% "munit" % "0.7.29",
      "org.typelevel" %% "munit-cats-effect-3" % "1.0.7"
    ),
    mimaBinaryIssueFilters := Nil
  )

lazy val `transfer-client` = crossProject(JVMPlatform)
  .withoutSuffixFor(JVMPlatform)
  .crossType(CrossType.Pure)
  .in(file("transfer-client"))
  .settings(commonSettings)
  .dependsOn(core)
  .settings(
    name := "bigquery-transfer-client",
    libraryDependencies ++= Seq(
      "com.google.cloud" % "google-cloud-bigquerydatatransfer" % "2.44.0",
      "org.scalameta" %% "munit" % "0.7.29",
      "org.typelevel" %% "munit-cats-effect-3" % "1.0.7"
    ),
    mimaBinaryIssueFilters := Nil
  )

lazy val testing = crossProject(JVMPlatform)
  .withoutSuffixFor(JVMPlatform)
  .crossType(CrossType.Pure)
  .in(file("testing"))
  .dependsOn(core, `google-client` % Test, `http4s-client` % Test)
  .settings(commonSettings)
  .settings(
    name := "bigquery-testing",
    libraryDependencies ++= Seq(
      "org.scalameta" %% "munit" % "0.7.29",
      "org.typelevel" %% "munit-cats-effect-3" % "1.0.7",
      "ch.qos.logback" % "logback-classic" % "1.2.13" % Test,
      "org.http4s" %% "http4s-netty-client" % "0.5.16"
    ),
    mimaBinaryIssueFilters := Nil
  )

lazy val codegen = crossProject(JVMPlatform)
  .withoutSuffixFor(JVMPlatform)
  .crossType(CrossType.Pure)
  .in(file("codegen"))
  .dependsOn(core, testing % Test)
  .settings(commonSettings)
  .settings(
    name := "bigquery-codegen",
    libraryDependencies ++= Seq(
      "org.apache.commons" % "commons-text" % "1.12.0"
    ),
    mimaBinaryIssueFilters := Nil
  )

lazy val codegenTests = crossProject(JVMPlatform)
  .withoutSuffixFor(JVMPlatform)
  .crossType(CrossType.Pure)
  .in(file("codegen-tests"))
  .dependsOn(core)
  .enablePlugins(NoPublishPlugin)
  .disablePlugins(HeaderPlugin)
  .settings(
    tlFatalWarnings := false,
    tlMimaPreviousVersions := Set.empty,
    mimaBinaryIssueFilters := Nil
  )

lazy val docs = project
  .in(file("site"))
  .settings(commonSettings)
  //  .enablePlugins(TypelevelSitePlugin)
  .enablePlugins(MdocPlugin, NoPublishPlugin)
  .dependsOn(core.jvm, testing.jvm)
  .settings(
    compile := {
      val result = (Compile / compile).value
      mdoc.toTask("").value
      result
    }
  )<|MERGE_RESOLUTION|>--- conflicted
+++ resolved
@@ -93,13 +93,8 @@
       "org.scalameta" %% "munit-scalacheck" % "0.7.29" % Test,
       "org.typelevel" %% "munit-cats-effect-3" % "1.0.7" % Test,
       ("org.apache.avro" % "avro" % "1.11.3").exclude("org.apache.commons", "commons-compress"),
-<<<<<<< HEAD
       "org.apache.commons" % "commons-compress" % "1.26.2",
-      "com.lihaoyi" %% "sourcecode" % "0.4.1",
-=======
-      "org.apache.commons" % "commons-compress" % "1.26.1",
       "com.lihaoyi" %% "sourcecode" % "0.4.2",
->>>>>>> 9f66ba13
       "org.typelevel" %% "log4cats-slf4j" % "2.7.0",
       "io.circe" %% "circe-generic" % "0.14.7",
       "io.circe" %% "circe-parser" % "0.14.7",
