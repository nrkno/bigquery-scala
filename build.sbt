import com.typesafe.tools.mima.core._

// https://typelevel.org/sbt-typelevel/faq.html#what-is-a-base-version-anyway
ThisBuild / tlBaseVersion := "0.16" // your current series x.y

ThisBuild / organization := "no.nrk.bigquery"
ThisBuild / organizationName := "NRK"
ThisBuild / organizationHomepage := Some(new URL("https://nrk.no"))
ThisBuild / startYear := Some(2020)
ThisBuild / licenses := Seq(License.MIT)
ThisBuild / developers := List(
  tlGitHubDev("oyvindberg", "Øyvind Raddum Berg"),
  tlGitHubDev("lysebraate", "Alfred Sandvik Lysebraate"),
  tlGitHubDev("HenningKoller", "Henning Grimeland Koller"),
  tlGitHubDev("ingarabr", "Ingar Abrahamsen"),
  tlGitHubDev("hamnis", "Erlend Hamnaberg")
)
ThisBuild / tlCiHeaderCheck := true
ThisBuild / tlCiScalafmtCheck := true
ThisBuild / tlSonatypeUseLegacyHost := true
ThisBuild / Test / fork := true

// publish website from this branch
//ThisBuild / tlSitePublishBranch := Some("main")

ThisBuild / githubWorkflowPublishTargetBranches :=
  Seq(RefPredicate.StartsWith(Ref.Tag("v")))

ThisBuild / githubWorkflowBuild := {
  val list = (ThisBuild / githubWorkflowBuild).value
  list.collect {
    case step: WorkflowStep.Sbt if step.name.contains("Test") =>
      step.copy(env = Map(
        "BIGQUERY_SERVICE_ACCOUNT" -> "${{secrets.BIGQUERY_SERVICE_ACCOUNT}}",
        "ASSERT_CURRENT_GENERATED_FILES" -> "1"
      ))
    case s => s
  }
}

val Scala212 = "2.12.18"
val Scala213 = "2.13.12"
ThisBuild / crossScalaVersions := Seq(Scala213, Scala212, "3.3.1")
ThisBuild / scalaVersion := Scala213 // the default Scala
ThisBuild / tlVersionIntroduced := Map(
  "2.12" -> "0.9.0",
  "3" -> "0.9.0",
  "2.13" -> "0.9.0"
)
ThisBuild / githubWorkflowJavaVersions := Seq(JavaSpec.temurin("11"))

val commonSettings = Seq(
  headerLicenseStyle := HeaderLicenseStyle.SpdxSyntax,
  scalacOptions -= "-source:3.0-migration",
  scalacOptions ++= {
    if (scalaVersion.value.startsWith("3")) {
      Seq("-source:3.2-migration")
    } else {
      Seq("-feature", "-language:implicitConversions", "-language:experimental.macros")
    }
  },
  sonatypeProfileName := "no.nrk"
)

lazy val root = tlCrossRootProject
  .settings(name := "bigquery-scala")
  .settings(commonSettings)
  .aggregate(core, testing, prometheus, zetasql, codegen, codegenTests, `transfer-client`, docs)

lazy val core = crossProject(JVMPlatform)
  .withoutSuffixFor(JVMPlatform)
  .crossType(CrossType.Pure)
  .in(file("core"))
  .settings(commonSettings)
  .settings(
    name := "bigquery-core",
    libraryDependencies ++= Seq(
      "org.typelevel" %% "cats-core" % "2.10.0",
      "org.typelevel" %% "cats-effect" % "3.5.3",
      "org.typelevel" %% "literally" % "1.1.0",
      "org.scalameta" %% "munit" % "0.7.29" % Test,
      "org.scalameta" %% "munit-scalacheck" % "0.7.29" % Test,
      "org.typelevel" %% "munit-cats-effect-3" % "1.0.7" % Test,
<<<<<<< HEAD
      "com.google.cloud" % "google-cloud-bigquery" % "2.36.0",
      "com.google.cloud" % "google-cloud-bigquerystorage" % "3.0.1",
=======
      "com.google.cloud" % "google-cloud-bigquery" % "2.37.0",
      "com.google.cloud" % "google-cloud-bigquerystorage" % "3.0.0",
>>>>>>> 7f0224f8
      "org.apache.avro" % "avro" % "1.11.3",
      "com.lihaoyi" %% "sourcecode" % "0.3.1",
      "org.typelevel" %% "log4cats-slf4j" % "2.6.0",
      "io.circe" %% "circe-generic" % "0.14.6",
      "io.circe" %% "circe-parser" % "0.14.6",
      "co.fs2" %% "fs2-core" % "3.9.4",
      "co.fs2" %% "fs2-io" % "3.9.4",
      "org.scala-lang.modules" %% "scala-collection-compat" % "2.11.0"
    ),
    libraryDependencies ++= {
      if (scalaVersion.value.startsWith("3")) {
        Seq(
          "com.softwaremill.magnolia1_3" %% "magnolia" % "1.3.4"
        )
      } else {
        // scala2
        Seq(
          "com.softwaremill.magnolia1_2" %% "magnolia" % "1.1.8",
          "org.scala-lang" % "scala-reflect" % scalaVersion.value
        )
      }
    },
    Compile / doc / scalacOptions ++= Seq(
      "-no-link-warnings" // Suppresses problems with Scaladoc @throws links
    ),
    mimaBinaryIssueFilters := Nil
  )

lazy val prometheus = crossProject(JVMPlatform)
  .withoutSuffixFor(JVMPlatform)
  .crossType(CrossType.Pure)
  .in(file("prometheus"))
  .settings(commonSettings)
  .dependsOn(core)
  .settings(
    name := "bigquery-prometheus",
    libraryDependencies ++= Seq(
      "io.prometheus" % "simpleclient" % "0.16.0"
    )
  )

lazy val zetasql = crossProject(JVMPlatform)
  .withoutSuffixFor(JVMPlatform)
  .crossType(CrossType.Pure)
  .in(file("zetasql"))
  .settings(commonSettings)
  .dependsOn(core)
  .settings(
    name := "bigquery-zetasql",
    libraryDependencies ++= Seq(
      "com.google.zetasql.toolkit" % "zetasql-toolkit-bigquery" % "0.4.1",
      "org.scalameta" %% "munit" % "0.7.29",
      "org.typelevel" %% "munit-cats-effect-3" % "1.0.7"
    ),
    mimaBinaryIssueFilters := Nil
  )

lazy val `transfer-client` = crossProject(JVMPlatform)
  .withoutSuffixFor(JVMPlatform)
  .crossType(CrossType.Pure)
  .in(file("transfer-client"))
  .settings(commonSettings)
  .dependsOn(core)
  .settings(
    name := "bigquery-transfer-client",
    libraryDependencies ++= Seq(
      "com.google.cloud" % "google-cloud-bigquerydatatransfer" % "2.34.0",
      "org.scalameta" %% "munit" % "0.7.29",
      "org.typelevel" %% "munit-cats-effect-3" % "1.0.7"
    ),
    mimaBinaryIssueFilters := Nil
  )

lazy val testing = crossProject(JVMPlatform)
  .withoutSuffixFor(JVMPlatform)
  .crossType(CrossType.Pure)
  .in(file("testing"))
  .dependsOn(core)
  .settings(commonSettings)
  .settings(
    name := "bigquery-testing",
    libraryDependencies ++= Seq(
      "org.scalameta" %% "munit" % "0.7.29",
      "org.typelevel" %% "munit-cats-effect-3" % "1.0.7"
    ),
    mimaBinaryIssueFilters := Nil
  )

lazy val codegen = crossProject(JVMPlatform)
  .withoutSuffixFor(JVMPlatform)
  .crossType(CrossType.Pure)
  .in(file("codegen"))
  .dependsOn(core, testing % Test)
  .settings(commonSettings)
  .settings(
    name := "bigquery-codegen",
    libraryDependencies ++= Seq(
      "org.apache.commons" % "commons-text" % "1.11.0"
    ),
    mimaBinaryIssueFilters := Nil
  )

lazy val codegenTests = crossProject(JVMPlatform)
  .withoutSuffixFor(JVMPlatform)
  .crossType(CrossType.Pure)
  .in(file("codegen-tests"))
  .dependsOn(core)
  .enablePlugins(NoPublishPlugin)
  .disablePlugins(HeaderPlugin)
  .settings(
    tlFatalWarnings := false,
    tlMimaPreviousVersions := Set.empty,
    mimaBinaryIssueFilters := Nil
  )

lazy val docs = project
  .in(file("site"))
  .settings(commonSettings)
  //  .enablePlugins(TypelevelSitePlugin)
  .enablePlugins(MdocPlugin, NoPublishPlugin)
  .dependsOn(core.jvm, testing.jvm)
  .settings(
    compile := {
      val result = (Compile / compile).value
      mdoc.toTask("").value
      result
    }
  )<|MERGE_RESOLUTION|>--- conflicted
+++ resolved
@@ -81,13 +81,8 @@
       "org.scalameta" %% "munit" % "0.7.29" % Test,
       "org.scalameta" %% "munit-scalacheck" % "0.7.29" % Test,
       "org.typelevel" %% "munit-cats-effect-3" % "1.0.7" % Test,
-<<<<<<< HEAD
-      "com.google.cloud" % "google-cloud-bigquery" % "2.36.0",
+      "com.google.cloud" % "google-cloud-bigquery" % "2.37.0",
       "com.google.cloud" % "google-cloud-bigquerystorage" % "3.0.1",
-=======
-      "com.google.cloud" % "google-cloud-bigquery" % "2.37.0",
-      "com.google.cloud" % "google-cloud-bigquerystorage" % "3.0.0",
->>>>>>> 7f0224f8
       "org.apache.avro" % "avro" % "1.11.3",
       "com.lihaoyi" %% "sourcecode" % "0.3.1",
       "org.typelevel" %% "log4cats-slf4j" % "2.6.0",
