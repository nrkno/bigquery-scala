--- conflicted
+++ resolved
@@ -92,13 +92,8 @@
       "org.scalameta" %% "munit" % "1.0.2" % Test,
       "org.scalameta" %% "munit-scalacheck" % "1.0.0" % Test,
       "org.typelevel" %% "munit-cats-effect" % "2.0.0" % Test,
-<<<<<<< HEAD
       ("org.apache.avro" % "avro" % "1.12.0").exclude("org.apache.commons", "commons-compress"),
-      "org.apache.commons" % "commons-compress" % "1.26.2",
-=======
-      ("org.apache.avro" % "avro" % "1.11.3").exclude("org.apache.commons", "commons-compress"),
       "org.apache.commons" % "commons-compress" % "1.27.1",
->>>>>>> bbfa247f
       "com.lihaoyi" %% "sourcecode" % "0.4.2",
       "org.typelevel" %% "log4cats-slf4j" % "2.7.0",
       "io.circe" %% "circe-generic" % "0.14.10",
