import com.typesafe.tools.mima.core._

// https://typelevel.org/sbt-typelevel/faq.html#what-is-a-base-version-anyway
ThisBuild / tlBaseVersion := "0.5" // your current series x.y

ThisBuild / organization := "no.nrk.bigquery"
ThisBuild / organizationName := "NRK"
ThisBuild / organizationHomepage := Some(new URL("https://nrk.no"))
ThisBuild / startYear := Some(2020)
ThisBuild / licenses := Seq(License.Apache2)
ThisBuild / developers := List(
  tlGitHubDev("oyvindberg", "Øyvind Raddum Berg"),
  tlGitHubDev("lysebraate", "Alfred Sandvik Lysebraate"),
  tlGitHubDev("HenningKoller", "Henning Grimeland Koller"),
  tlGitHubDev("hamnis", "Erlend Hamnaberg")
)
ThisBuild / tlCiHeaderCheck := false
ThisBuild / tlCiScalafmtCheck := true

// publish website from this branch
//ThisBuild / tlSitePublishBranch := Some("main")
ThisBuild / githubWorkflowTargetTags ++= Seq("v*")
ThisBuild / githubWorkflowPublishTargetBranches :=
  Seq(RefPredicate.StartsWith(Ref.Tag("v")))

ThisBuild / githubWorkflowPublish := Seq(
  WorkflowStep.Sbt(
    commands = List("+publish"),
    name = Some("Publish project"),
    env = Map(
      "MYGET_USERNAME" -> "${{ secrets.PLATTFORM_MYGET_ENTERPRISE_WRITE_ID }}",
      "MYGET_PASSWORD" -> "${{ secrets.PLATTFORM_MYGET_ENTERPRISE_WRITE_SECRET }}"
    )
  )
)
ThisBuild / githubWorkflowBuild := {
  val list = (ThisBuild / githubWorkflowBuild).value
  list.collect {
    case step: WorkflowStep.Sbt if step.name.contains("Test") =>
      step.copy(env = Map(
        "BIGQUERY_SERVICE_ACCOUNT" -> "${{secrets.BIGQUERY_SERVICE_ACCOUNT}}",
        "ASSERT_CURRENT_GENERATED_FILES" -> "1"
      ))
    case step: WorkflowStep.Sbt if step.name.contains("Check binary compatibility") =>
      step.copy(env = Map(
        "MYGET_USERNAME" -> "${{ secrets.PLATTFORM_MYGET_ENTERPRISE_READ_ID }}",
        "MYGET_PASSWORD" -> "${{ secrets.PLATTFORM_MYGET_ENTERPRISE_READ_SECRET }}"
      ))
    case s => s
  }
}

val Scala212 = "2.12.17"
val Scala213 = "2.13.10"
ThisBuild / crossScalaVersions := Seq(Scala213, Scala212, "3.2.2")
ThisBuild / scalaVersion := Scala213 // the default Scala
ThisBuild / tlVersionIntroduced := Map(
  "2.12" -> "0.1.1",
  "3" -> "0.1.1",
  "2.13" -> "0.1.0"
)

val commonSettings = Seq(
  resolvers += "MyGet - datahub".at(s"https://nrk.myget.org/F/datahub/maven/"),
  Compile / headerSources := Nil,
  Test / headerSources := Nil,
  publishTo := {
    val MyGet = "https://nrk.myget.org/F/datahub/maven/"
    if (isSnapshot.value) None else Some("releases".at(MyGet))
  },
  credentials ++= {
    (sys.env.get("MYGET_USERNAME"), sys.env.get("MYGET_PASSWORD")) match {
      case (Some(username), Some(password)) =>
        List(
          Credentials("MyGet - datahub", "nrk.myget.org", username, password)
        )
      case _ => Nil
    }
  },
  scalacOptions -= "-source:3.0-migration",
  scalacOptions ++= {
    if (scalaVersion.value.startsWith("3")) {
      Seq("-source:3.2-migration")
    } else {
      Seq()
    }
  }
)

lazy val root = tlCrossRootProject
  .settings(name := "bigquery-scala")
  .aggregate(core, testing, prometheus, docs)
  .disablePlugins(TypelevelCiSigningPlugin, Sonatype, SbtGpg)

lazy val core = crossProject(JVMPlatform)
  .crossType(CrossType.Pure)
  .in(file("core"))
  .settings(commonSettings)
  .settings(
    name := "bigquery-core",
    Compile / headerSources := Nil,
    Test / headerSources := Nil,
    libraryDependencies ++= Seq(
      "org.typelevel" %% "cats-core" % "2.9.0",
      "org.typelevel" %% "cats-effect" % "3.4.10",
      "org.typelevel" %% "literally" % "1.1.0",
      "org.scalameta" %% "munit" % "0.7.29" % Test,
      "org.typelevel" %% "munit-cats-effect-3" % "1.0.7" % Test,
<<<<<<< HEAD
      "com.google.cloud" % "google-cloud-bigquery" % "2.24.5",
      "com.google.cloud" % "google-cloud-bigquerystorage" % "2.36.1",
=======
      "com.google.cloud" % "google-cloud-bigquery" % "2.25.0",
      "com.google.cloud" % "google-cloud-bigquerystorage" % "2.35.0",
>>>>>>> 83a5616c
      "com.google.cloud" % "google-cloud-bigquerydatatransfer" % "2.15.0",
      "org.apache.avro" % "avro" % "1.11.1",
      "com.lihaoyi" %% "sourcecode" % "0.3.0",
      "org.typelevel" %% "log4cats-slf4j" % "2.6.0",
      "io.circe" %% "circe-generic" % "0.14.5",
      "io.circe" %% "circe-parser" % "0.14.5",
      "co.fs2" %% "fs2-core" % "3.6.1",
      "co.fs2" %% "fs2-io" % "3.6.1",
      "org.scala-lang.modules" %% "scala-collection-compat" % "2.10.0"
    ),
    libraryDependencies ++= {
      if (scalaVersion.value.startsWith("3")) {
        Seq(
          "com.softwaremill.magnolia1_3" %% "magnolia" % "1.3.0"
        )
      } else {
        // scala2
        Seq(
          "com.softwaremill.magnolia1_2" %% "magnolia" % "1.1.3",
          "org.scala-lang" % "scala-reflect" % scalaVersion.value
        )
      }
    },
    mimaBinaryIssueFilters ++= Nil
  )
  .disablePlugins(TypelevelCiSigningPlugin, Sonatype, SbtGpg)

lazy val prometheus = crossProject(JVMPlatform)
  .crossType(CrossType.Pure)
  .in(file("prometheus"))
  .settings(commonSettings)
  .dependsOn(core)
  .settings(
    name := "bigquery-prometheus",
    libraryDependencies ++= Seq(
      "io.prometheus" % "simpleclient" % "0.16.0"
    )
  )
  .disablePlugins(TypelevelCiSigningPlugin, Sonatype, SbtGpg)

lazy val testing = crossProject(JVMPlatform)
  .crossType(CrossType.Pure)
  .in(file("testing"))
  .dependsOn(core)
  .settings(commonSettings)
  .settings(
    name := "bigquery-testing",
    libraryDependencies ++= Seq(
      "org.scalameta" %% "munit" % "0.7.29",
      "org.typelevel" %% "munit-cats-effect-3" % "1.0.7"
    ),
    mimaBinaryIssueFilters ++= Nil
  )
  .disablePlugins(TypelevelCiSigningPlugin, Sonatype, SbtGpg)

lazy val docs = project
  .in(file("site"))
  //  .enablePlugins(TypelevelSitePlugin)
  .enablePlugins(MdocPlugin, NoPublishPlugin)
  .disablePlugins(TypelevelCiSigningPlugin, Sonatype, SbtGpg)
  .dependsOn(core.jvm, testing.jvm)
  .settings(
    compile := {
      val result = (Compile / compile).value
      mdoc.toTask("").value
      result
    }
  )<|MERGE_RESOLUTION|>--- conflicted
+++ resolved
@@ -106,13 +106,8 @@
       "org.typelevel" %% "literally" % "1.1.0",
       "org.scalameta" %% "munit" % "0.7.29" % Test,
       "org.typelevel" %% "munit-cats-effect-3" % "1.0.7" % Test,
-<<<<<<< HEAD
-      "com.google.cloud" % "google-cloud-bigquery" % "2.24.5",
+      "com.google.cloud" % "google-cloud-bigquery" % "2.25.0",
       "com.google.cloud" % "google-cloud-bigquerystorage" % "2.36.1",
-=======
-      "com.google.cloud" % "google-cloud-bigquery" % "2.25.0",
-      "com.google.cloud" % "google-cloud-bigquerystorage" % "2.35.0",
->>>>>>> 83a5616c
       "com.google.cloud" % "google-cloud-bigquerydatatransfer" % "2.15.0",
       "org.apache.avro" % "avro" % "1.11.1",
       "com.lihaoyi" %% "sourcecode" % "0.3.0",
