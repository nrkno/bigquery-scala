import com.typesafe.tools.mima.core.*

// https://typelevel.org/sbt-typelevel/faq.html#what-is-a-base-version-anyway
ThisBuild / tlBaseVersion := "0.19" // your current series x.y

ThisBuild / organization := "no.nrk.bigquery"
ThisBuild / organizationName := "NRK"
ThisBuild / organizationHomepage := Some(url("https://nrk.no"))
ThisBuild / startYear := Some(2020)
ThisBuild / licenses := Seq(License.MIT)
ThisBuild / developers := List(
  tlGitHubDev("oyvindberg", "Øyvind Raddum Berg"),
  tlGitHubDev("lysebraate", "Alfred Sandvik Lysebraate"),
  tlGitHubDev("HenningKoller", "Henning Grimeland Koller"),
  tlGitHubDev("ingarabr", "Ingar Abrahamsen"),
  tlGitHubDev("hamnis", "Erlend Hamnaberg")
)
ThisBuild / tlCiHeaderCheck := true
ThisBuild / tlCiScalafmtCheck := true
ThisBuild / Test / fork := true

// publish website from this branch
//ThisBuild / tlSitePublishBranch := Some("main")

ThisBuild / githubWorkflowPublishTargetBranches :=
  Seq(RefPredicate.StartsWith(Ref.Tag("v")))

ThisBuild / githubWorkflowBuild := {
  val list = (ThisBuild / githubWorkflowBuild).value
  list.collect {
    case step: WorkflowStep.Sbt if step.name.contains("Test") =>
      step.withEnv(
        Map(
          "BIGQUERY_SERVICE_ACCOUNT" -> "${{secrets.BIGQUERY_SERVICE_ACCOUNT}}",
          "BIGQUERY_DEFAULT_PROJECT" -> "${{secrets.BIGQUERY_DEFAULT_PROJECT}}",
          "BIGQUERY_DEFAULT_LOCATION" -> "${{secrets.BIGQUERY_DEFAULT_LOCATION}}",
          "ASSERT_CURRENT_GENERATED_FILES" -> "1"
        ))
    case s => s
  }
}

val Scala213 = "2.13.17"
ThisBuild / crossScalaVersions := Seq(Scala213, "3.3.7")
ThisBuild / scalaVersion := Scala213 // the default Scala
ThisBuild / tlVersionIntroduced := Map(
  "3" -> "0.9.0",
  "2.13" -> "0.9.0"
)
ThisBuild / githubWorkflowJavaVersions := Seq(JavaSpec.temurin("11"))

val commonSettings = Seq(
  headerLicenseStyle := HeaderLicenseStyle.SpdxSyntax,
  scalacOptions -= "-source:3.0-migration",
  scalacOptions ++= {
    if (scalaVersion.value.startsWith("3")) {
      Seq("-source:3.2-migration", "-old-syntax", "-no-indent")
    } else {
      Nil
    }
  }
)

lazy val root = tlCrossRootProject
  .settings(name := "bigquery-scala")
  .settings(commonSettings)
  .aggregate(
    core,
    `google-client`,
    `http4s-client`,
    testing,
    prometheus,
    zetasql,
    codegen,
    codegenTests,
    `transfer-client`,
    docs)

lazy val core = crossProject(JVMPlatform)
  .withoutSuffixFor(JVMPlatform)
  .crossType(CrossType.Pure)
  .in(file("core"))
  .settings(commonSettings)
  .settings(
    name := "bigquery-core",
    libraryDependencies ++= Seq(
      "org.typelevel" %% "cats-core" % "2.13.0",
      "org.typelevel" %% "cats-effect" % "3.6.3",
      "org.typelevel" %% "literally" % "1.2.0",
      "org.scalameta" %% "munit" % "1.2.1" % Test,
      "org.typelevel" %% "munit-cats-effect" % "2.1.0" % Test,
      "org.scalameta" %% "munit-scalacheck" % "1.2.0" % Test,
      ("org.apache.avro" % "avro" % "1.12.0").exclude("org.apache.commons", "commons-compress"),
      "org.apache.commons" % "commons-compress" % "1.27.1",
      "com.lihaoyi" %% "sourcecode" % "0.4.2",
      "org.typelevel" %% "log4cats-slf4j" % "2.7.0",
<<<<<<< HEAD
      "io.circe" %% "circe-generic" % "0.14.10",
      "io.circe" %% "circe-parser" % "0.14.10",
      "co.fs2" %% "fs2-core" % "3.12.2",
      "co.fs2" %% "fs2-io" % "3.12.2",
      "org.scala-lang.modules" %% "scala-collection-compat" % "2.12.0"
=======
      "io.circe" %% "circe-generic" % "0.14.15",
      "io.circe" %% "circe-parser" % "0.14.15",
      "co.fs2" %% "fs2-core" % "3.11.0",
      "co.fs2" %% "fs2-io" % "3.11.0",
      "org.scala-lang.modules" %% "scala-collection-compat" % "2.14.0"
>>>>>>> 0abb7bb4
    ),
    libraryDependencies ++= {
      if (scalaVersion.value.startsWith("3")) {
        Seq(
          "com.softwaremill.magnolia1_3" %% "magnolia" % "1.3.18"
        )
      } else {
        // scala2
        Seq(
          "com.softwaremill.magnolia1_2" %% "magnolia" % "1.1.10",
          "org.scala-lang" % "scala-reflect" % scalaVersion.value
        )
      }
    },
    Compile / doc / scalacOptions ++= Seq(
      "-no-link-warnings" // Suppresses problems with Scaladoc @throws links
    ),
    mimaBinaryIssueFilters := List(
      ProblemFilters.exclude[ReversedMissingMethodProblem]("no.nrk.bigquery.QueryClient.extract")
    )
  )

def addGoogleDep(module: ModuleID) =
  module
    .exclude("com.google.guava", "guava")
    .exclude("org.json", "json")

lazy val `google-client` = crossProject(JVMPlatform)
  .withoutSuffixFor(JVMPlatform)
  .crossType(CrossType.Pure)
  .in(file("google-client"))
  .dependsOn(core)
  .settings(commonSettings)
  .settings(
    name := "bigquery-google-client",
    libraryDependencies ++= Seq(
      "org.typelevel" %% "munit-cats-effect" % "2.1.0" % Test,
      "org.scalameta" %% "munit-scalacheck" % "1.2.0" % Test,
      addGoogleDep("com.google.cloud" % "google-cloud-bigquery" % "2.38.1"),
      addGoogleDep("com.google.cloud" % "google-cloud-bigquerystorage" % "3.11.4"),
      "com.google.guava" % "guava" % "33.4.0-jre"
    ),
    Compile / doc / scalacOptions ++= Seq(
      "-no-link-warnings" // Suppresses problems with Scaladoc @throws links
    ),
    mimaBinaryIssueFilters := Nil
  )

lazy val `http4s-client` = crossProject(JVMPlatform)
  .withoutSuffixFor(JVMPlatform)
  .crossType(CrossType.Pure)
  .in(file("http4s-client"))
  .dependsOn(core)
  .settings(commonSettings)
  .settings(
    resolvers += Resolver.sonatypeCentralSnapshots,
    name := "bigquery-http4s-client",
    libraryDependencies ++= {
      val binaryVersion = scalaBinaryVersion.value
      Seq(
        "org.typelevel" %% "munit-cats-effect" % "2.1.0" % Test,
        "org.scalameta" %% "munit-scalacheck" % "1.2.0" % Test,
        ("io.chrisdavenport" %% "http4s-grpc-google-cloud-bigquerystorage-v1" % "3.6.0+0.0.6")
          .exclude("io.chrisdavenport", s"http4s-grpc_${binaryVersion}"),
        ("io.chrisdavenport" %% "http4s-grpc" % "0.0.4")
          .exclude("org.http4s", s"http4s-ember-server_${binaryVersion}")
          .exclude("org.http4s", s"http4s-ember-client_${binaryVersion}")
          .exclude("org.http4s", s"http4s-dsl_${binaryVersion}"),
        // needed because of hard-link in http4s-grpc
        // https://github.com/davenverse/http4s-grpc/pull/89
        "org.http4s" %% "http4s-ember-core" % "0.23.33",
        "net.hamnaberg.googleapis" %% "googleapis-http4s-bigquery" % "0.6.4-v2-20250427",
        "com.permutive" %% "gcp-auth" % "2.1.0"
      )
    },
    Compile / doc / scalacOptions ++= Seq(
      "-no-link-warnings" // Suppresses problems with Scaladoc @throws links
    ),
    mimaBinaryIssueFilters := Nil
  )

lazy val prometheus = crossProject(JVMPlatform)
  .withoutSuffixFor(JVMPlatform)
  .crossType(CrossType.Pure)
  .in(file("prometheus"))
  .settings(commonSettings)
  .dependsOn(core)
  .settings(
    name := "bigquery-prometheus",
    libraryDependencies ++= Seq(
      "io.prometheus" % "simpleclient" % "0.16.0"
    )
  )

lazy val zetasql = crossProject(JVMPlatform)
  .withoutSuffixFor(JVMPlatform)
  .crossType(CrossType.Pure)
  .in(file("zetasql"))
  .settings(commonSettings)
  .dependsOn(core)
  .settings(
    name := "bigquery-zetasql",
    libraryDependencies ++= Seq(
      ("com.google.zetasql.toolkit" % "zetasql-toolkit-core" % "0.5.2")
        .exclude("com.google.cloud", "google-cloud-spanner"),
      "org.scalameta" %% "munit" % "1.2.1",
      "org.typelevel" %% "munit-cats-effect" % "2.1.0"
    ),
    mimaBinaryIssueFilters := Nil
  )

lazy val `transfer-client` = crossProject(JVMPlatform)
  .withoutSuffixFor(JVMPlatform)
  .crossType(CrossType.Pure)
  .in(file("transfer-client"))
  .settings(commonSettings)
  .dependsOn(core)
  .settings(
    name := "bigquery-transfer-client",
    libraryDependencies ++= Seq(
      "com.google.cloud" % "google-cloud-bigquerydatatransfer" % "2.78.0",
      "org.scalameta" %% "munit" % "1.2.1",
      "org.typelevel" %% "munit-cats-effect" % "2.1.0"
    ),
    mimaBinaryIssueFilters := Nil
  )

lazy val testing = crossProject(JVMPlatform)
  .withoutSuffixFor(JVMPlatform)
  .crossType(CrossType.Pure)
  .in(file("testing"))
  .dependsOn(core, `google-client` % Test, `http4s-client` % Test)
  .settings(commonSettings)
  .settings(
    name := "bigquery-testing",
    libraryDependencies ++= Seq(
      "org.scalameta" %% "munit" % "1.2.1",
      "org.typelevel" %% "munit-cats-effect" % "2.1.0",
      "ch.qos.logback" % "logback-classic" % "1.2.13" % Test,
      "org.http4s" %% "http4s-netty-client" % "0.5.25"
    ),
    mimaBinaryIssueFilters := Nil
  )

lazy val codegen = crossProject(JVMPlatform)
  .withoutSuffixFor(JVMPlatform)
  .crossType(CrossType.Pure)
  .in(file("codegen"))
  .dependsOn(core, testing % Test)
  .settings(commonSettings)
  .settings(
    name := "bigquery-codegen",
    libraryDependencies ++= Seq(
      "org.apache.commons" % "commons-text" % "1.13.0"
    ),
    mimaBinaryIssueFilters := Nil
  )

lazy val codegenTests = crossProject(JVMPlatform)
  .withoutSuffixFor(JVMPlatform)
  .crossType(CrossType.Pure)
  .in(file("codegen-tests"))
  .dependsOn(core)
  .enablePlugins(NoPublishPlugin)
  .disablePlugins(HeaderPlugin)
  .settings(
    tlFatalWarnings := false,
    tlMimaPreviousVersions := Set.empty,
    mimaBinaryIssueFilters := Nil
  )

lazy val docs = project
  .in(file("site"))
  .settings(commonSettings)
  //  .enablePlugins(TypelevelSitePlugin)
  .enablePlugins(MdocPlugin, NoPublishPlugin)
  .dependsOn(core.jvm, testing.jvm)
  .settings(
    compile := {
      val result = (Compile / compile).value
      mdoc.toTask("").value
      result
    }
  )<|MERGE_RESOLUTION|>--- conflicted
+++ resolved
@@ -94,19 +94,11 @@
       "org.apache.commons" % "commons-compress" % "1.27.1",
       "com.lihaoyi" %% "sourcecode" % "0.4.2",
       "org.typelevel" %% "log4cats-slf4j" % "2.7.0",
-<<<<<<< HEAD
-      "io.circe" %% "circe-generic" % "0.14.10",
-      "io.circe" %% "circe-parser" % "0.14.10",
       "co.fs2" %% "fs2-core" % "3.12.2",
       "co.fs2" %% "fs2-io" % "3.12.2",
-      "org.scala-lang.modules" %% "scala-collection-compat" % "2.12.0"
-=======
       "io.circe" %% "circe-generic" % "0.14.15",
       "io.circe" %% "circe-parser" % "0.14.15",
-      "co.fs2" %% "fs2-core" % "3.11.0",
-      "co.fs2" %% "fs2-io" % "3.11.0",
       "org.scala-lang.modules" %% "scala-collection-compat" % "2.14.0"
->>>>>>> 0abb7bb4
     ),
     libraryDependencies ++= {
       if (scalaVersion.value.startsWith("3")) {
