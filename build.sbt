import com.typesafe.tools.mima.core.*

// https://typelevel.org/sbt-typelevel/faq.html#what-is-a-base-version-anyway
ThisBuild / tlBaseVersion := "0.18" // your current series x.y

ThisBuild / organization := "no.nrk.bigquery"
ThisBuild / organizationName := "NRK"
ThisBuild / organizationHomepage := Some(url("https://nrk.no"))
ThisBuild / startYear := Some(2020)
ThisBuild / licenses := Seq(License.MIT)
ThisBuild / developers := List(
  tlGitHubDev("oyvindberg", "Øyvind Raddum Berg"),
  tlGitHubDev("lysebraate", "Alfred Sandvik Lysebraate"),
  tlGitHubDev("HenningKoller", "Henning Grimeland Koller"),
  tlGitHubDev("ingarabr", "Ingar Abrahamsen"),
  tlGitHubDev("hamnis", "Erlend Hamnaberg")
)
ThisBuild / tlCiHeaderCheck := true
ThisBuild / tlCiScalafmtCheck := true
ThisBuild / tlSonatypeUseLegacyHost := true
ThisBuild / Test / fork := true

// publish website from this branch
//ThisBuild / tlSitePublishBranch := Some("main")

ThisBuild / githubWorkflowPublishTargetBranches :=
  Seq(RefPredicate.StartsWith(Ref.Tag("v")))

ThisBuild / githubWorkflowBuild := {
  val list = (ThisBuild / githubWorkflowBuild).value
  list.collect {
    case step: WorkflowStep.Sbt if step.name.contains("Test") =>
      step.withEnv(
        Map(
          "BIGQUERY_SERVICE_ACCOUNT" -> "${{secrets.BIGQUERY_SERVICE_ACCOUNT}}",
          "BIGQUERY_DEFAULT_PROJECT" -> "${{secrets.BIGQUERY_DEFAULT_PROJECT}}",
          "BIGQUERY_DEFAULT_LOCATION" -> "${{secrets.BIGQUERY_DEFAULT_LOCATION}}",
          "ASSERT_CURRENT_GENERATED_FILES" -> "1"
        ))
    case s => s
  }
}

val Scala213 = "2.13.14"
ThisBuild / crossScalaVersions := Seq(Scala213, "3.3.3")
ThisBuild / scalaVersion := Scala213 // the default Scala
ThisBuild / tlVersionIntroduced := Map(
  "3" -> "0.9.0",
  "2.13" -> "0.9.0"
)
ThisBuild / githubWorkflowJavaVersions := Seq(JavaSpec.temurin("11"))

val commonSettings = Seq(
  headerLicenseStyle := HeaderLicenseStyle.SpdxSyntax,
  scalacOptions -= "-source:3.0-migration",
  scalacOptions ++= {
    if (scalaVersion.value.startsWith("3")) {
      Seq("-source:3.2-migration", "-old-syntax", "-no-indent")
    } else {
      Nil
    }
  },
  sonatypeProfileName := "no.nrk"
)

lazy val root = tlCrossRootProject
  .settings(name := "bigquery-scala")
  .settings(commonSettings)
  .aggregate(
    core,
    `google-client`,
    `http4s-client`,
    testing,
    prometheus,
    zetasql,
    codegen,
    codegenTests,
    `transfer-client`,
    docs)

lazy val core = crossProject(JVMPlatform)
  .withoutSuffixFor(JVMPlatform)
  .crossType(CrossType.Pure)
  .in(file("core"))
  .settings(commonSettings)
  .settings(
    name := "bigquery-core",
    libraryDependencies ++= Seq(
      "org.typelevel" %% "cats-core" % "2.10.0",
      "org.typelevel" %% "cats-effect" % "3.5.4",
      "org.typelevel" %% "literally" % "1.2.0",
<<<<<<< HEAD
      "org.scalameta" %% "munit" % "0.7.29" % Test,
      "org.scalameta" %% "munit-scalacheck" % "0.7.29" % Test,
      "org.typelevel" %% "munit-cats-effect" % "2.0.0" % Test,
=======
      "org.scalameta" %% "munit" % "1.0.0" % Test,
      "org.scalameta" %% "munit-scalacheck" % "1.0.0" % Test,
      "org.typelevel" %% "munit-cats-effect-3" % "1.0.7" % Test,
>>>>>>> 646dd127
      ("org.apache.avro" % "avro" % "1.11.3").exclude("org.apache.commons", "commons-compress"),
      "org.apache.commons" % "commons-compress" % "1.26.1",
      "com.lihaoyi" %% "sourcecode" % "0.4.1",
      "org.typelevel" %% "log4cats-slf4j" % "2.7.0",
      "io.circe" %% "circe-generic" % "0.14.7",
      "io.circe" %% "circe-parser" % "0.14.7",
      "co.fs2" %% "fs2-core" % "3.10.2",
      "co.fs2" %% "fs2-io" % "3.10.2",
      "org.scala-lang.modules" %% "scala-collection-compat" % "2.12.0"
    ),
    libraryDependencies ++= {
      if (scalaVersion.value.startsWith("3")) {
        Seq(
          "com.softwaremill.magnolia1_3" %% "magnolia" % "1.3.6"
        )
      } else {
        // scala2
        Seq(
          "com.softwaremill.magnolia1_2" %% "magnolia" % "1.1.9",
          "org.scala-lang" % "scala-reflect" % scalaVersion.value
        )
      }
    },
    Compile / doc / scalacOptions ++= Seq(
      "-no-link-warnings" // Suppresses problems with Scaladoc @throws links
    ),
    mimaBinaryIssueFilters := List(
      ProblemFilters.exclude[ReversedMissingMethodProblem]("no.nrk.bigquery.QueryClient.extract")
    )
  )

def addGoogleDep(module: ModuleID) =
  module
    .exclude("com.google.guava", "guava")
    .exclude("org.json", "json")

lazy val `google-client` = crossProject(JVMPlatform)
  .withoutSuffixFor(JVMPlatform)
  .crossType(CrossType.Pure)
  .in(file("google-client"))
  .dependsOn(core)
  .settings(commonSettings)
  .settings(
    name := "bigquery-google-client",
    libraryDependencies ++= Seq(
<<<<<<< HEAD
      "org.scalameta" %% "munit-scalacheck" % "0.7.29" % Test,
      "org.typelevel" %% "munit-cats-effect" % "2.0.0" % Test,
=======
      "org.scalameta" %% "munit-scalacheck" % "1.0.0" % Test,
      "org.typelevel" %% "munit-cats-effect-3" % "1.0.7" % Test,
>>>>>>> 646dd127
      addGoogleDep("com.google.cloud" % "google-cloud-bigquery" % "2.38.1"),
      addGoogleDep("com.google.cloud" % "google-cloud-bigquerystorage" % "3.5.1"),
      "com.google.guava" % "guava" % "33.2.0-jre"
    ),
    Compile / doc / scalacOptions ++= Seq(
      "-no-link-warnings" // Suppresses problems with Scaladoc @throws links
    ),
    mimaBinaryIssueFilters := Nil
  )

lazy val `http4s-client` = crossProject(JVMPlatform)
  .withoutSuffixFor(JVMPlatform)
  .crossType(CrossType.Pure)
  .in(file("http4s-client"))
  .dependsOn(core)
  .settings(commonSettings)
  .settings(
    resolvers ++= Resolver.sonatypeOssRepos("snapshots"),
    name := "bigquery-http4s-client",
    libraryDependencies ++= {
      val binaryVersion = scalaBinaryVersion.value
      Seq(
<<<<<<< HEAD
        "org.scalameta" %% "munit-scalacheck" % "0.7.29" % Test,
        "org.typelevel" %% "munit-cats-effect" % "2.0.0" % Test,
=======
        "org.scalameta" %% "munit-scalacheck" % "1.0.0" % Test,
        "org.typelevel" %% "munit-cats-effect-3" % "1.0.7" % Test,
>>>>>>> 646dd127
        ("io.chrisdavenport" %% "http4s-grpc-google-cloud-bigquerystorage-v1" % "3.0.1+0.0.6")
          .exclude("io.chrisdavenport", s"http4s-grpc_${binaryVersion}"),
        ("io.chrisdavenport" %% "http4s-grpc" % "0.0.4")
          .exclude("org.http4s", s"http4s-ember-server_${binaryVersion}")
          .exclude("org.http4s", s"http4s-ember-client_${binaryVersion}")
          .exclude("org.http4s", s"http4s-dsl_${binaryVersion}"),
        // needed because of hard-link in http4s-grpc
        // https://github.com/davenverse/http4s-grpc/pull/89
        "org.http4s" %% "http4s-ember-core" % "0.23.27",
        "net.hamnaberg.googleapis" %% "googleapis-http4s-bigquery" % "0.4.2-v2-20240423",
        "com.permutive" %% "gcp-auth" % "0.2.0"
      )
    },
    Compile / doc / scalacOptions ++= Seq(
      "-no-link-warnings" // Suppresses problems with Scaladoc @throws links
    ),
    mimaBinaryIssueFilters := Nil
  )

lazy val prometheus = crossProject(JVMPlatform)
  .withoutSuffixFor(JVMPlatform)
  .crossType(CrossType.Pure)
  .in(file("prometheus"))
  .settings(commonSettings)
  .dependsOn(core)
  .settings(
    name := "bigquery-prometheus",
    libraryDependencies ++= Seq(
      "io.prometheus" % "simpleclient" % "0.16.0"
    )
  )

lazy val zetasql = crossProject(JVMPlatform)
  .withoutSuffixFor(JVMPlatform)
  .crossType(CrossType.Pure)
  .in(file("zetasql"))
  .settings(commonSettings)
  .dependsOn(core)
  .settings(
    name := "bigquery-zetasql",
    libraryDependencies ++= Seq(
      ("com.google.zetasql.toolkit" % "zetasql-toolkit-core" % "0.5.1")
        .exclude("com.google.cloud", "google-cloud-spanner"),
<<<<<<< HEAD
      "org.scalameta" %% "munit" % "0.7.29",
      "org.typelevel" %% "munit-cats-effect" % "2.0.0"
=======
      "org.scalameta" %% "munit" % "1.0.0",
      "org.typelevel" %% "munit-cats-effect-3" % "1.0.7"
>>>>>>> 646dd127
    ),
    mimaBinaryIssueFilters := Nil
  )

lazy val `transfer-client` = crossProject(JVMPlatform)
  .withoutSuffixFor(JVMPlatform)
  .crossType(CrossType.Pure)
  .in(file("transfer-client"))
  .settings(commonSettings)
  .dependsOn(core)
  .settings(
    name := "bigquery-transfer-client",
    libraryDependencies ++= Seq(
      "com.google.cloud" % "google-cloud-bigquerydatatransfer" % "2.43.0",
<<<<<<< HEAD
      "org.scalameta" %% "munit" % "0.7.29",
      "org.typelevel" %% "munit-cats-effect" % "2.0.0"
=======
      "org.scalameta" %% "munit" % "1.0.0",
      "org.typelevel" %% "munit-cats-effect-3" % "1.0.7"
>>>>>>> 646dd127
    ),
    mimaBinaryIssueFilters := Nil
  )

lazy val testing = crossProject(JVMPlatform)
  .withoutSuffixFor(JVMPlatform)
  .crossType(CrossType.Pure)
  .in(file("testing"))
  .dependsOn(core, `google-client` % Test, `http4s-client` % Test)
  .settings(commonSettings)
  .settings(
    name := "bigquery-testing",
    libraryDependencies ++= Seq(
<<<<<<< HEAD
      "org.scalameta" %% "munit" % "0.7.29",
      "org.typelevel" %% "munit-cats-effect" % "2.0.0",
=======
      "org.scalameta" %% "munit" % "1.0.0",
      "org.typelevel" %% "munit-cats-effect-3" % "1.0.7",
>>>>>>> 646dd127
      "ch.qos.logback" % "logback-classic" % "1.2.13" % Test,
      "org.http4s" %% "http4s-netty-client" % "0.5.16"
    ),
    mimaBinaryIssueFilters := Nil
  )

lazy val codegen = crossProject(JVMPlatform)
  .withoutSuffixFor(JVMPlatform)
  .crossType(CrossType.Pure)
  .in(file("codegen"))
  .dependsOn(core, testing % Test)
  .settings(commonSettings)
  .settings(
    name := "bigquery-codegen",
    libraryDependencies ++= Seq(
      "org.apache.commons" % "commons-text" % "1.12.0"
    ),
    mimaBinaryIssueFilters := Nil
  )

lazy val codegenTests = crossProject(JVMPlatform)
  .withoutSuffixFor(JVMPlatform)
  .crossType(CrossType.Pure)
  .in(file("codegen-tests"))
  .dependsOn(core)
  .enablePlugins(NoPublishPlugin)
  .disablePlugins(HeaderPlugin)
  .settings(
    tlFatalWarnings := false,
    tlMimaPreviousVersions := Set.empty,
    mimaBinaryIssueFilters := Nil
  )

lazy val docs = project
  .in(file("site"))
  .settings(commonSettings)
  //  .enablePlugins(TypelevelSitePlugin)
  .enablePlugins(MdocPlugin, NoPublishPlugin)
  .dependsOn(core.jvm, testing.jvm)
  .settings(
    compile := {
      val result = (Compile / compile).value
      mdoc.toTask("").value
      result
    }
  )<|MERGE_RESOLUTION|>--- conflicted
+++ resolved
@@ -89,15 +89,9 @@
       "org.typelevel" %% "cats-core" % "2.10.0",
       "org.typelevel" %% "cats-effect" % "3.5.4",
       "org.typelevel" %% "literally" % "1.2.0",
-<<<<<<< HEAD
-      "org.scalameta" %% "munit" % "0.7.29" % Test,
-      "org.scalameta" %% "munit-scalacheck" % "0.7.29" % Test,
-      "org.typelevel" %% "munit-cats-effect" % "2.0.0" % Test,
-=======
       "org.scalameta" %% "munit" % "1.0.0" % Test,
       "org.scalameta" %% "munit-scalacheck" % "1.0.0" % Test,
-      "org.typelevel" %% "munit-cats-effect-3" % "1.0.7" % Test,
->>>>>>> 646dd127
+      "org.typelevel" %% "munit-cats-effect" % "2.0.0" % Test,
       ("org.apache.avro" % "avro" % "1.11.3").exclude("org.apache.commons", "commons-compress"),
       "org.apache.commons" % "commons-compress" % "1.26.1",
       "com.lihaoyi" %% "sourcecode" % "0.4.1",
@@ -143,13 +137,8 @@
   .settings(
     name := "bigquery-google-client",
     libraryDependencies ++= Seq(
-<<<<<<< HEAD
-      "org.scalameta" %% "munit-scalacheck" % "0.7.29" % Test,
+      "org.scalameta" %% "munit-scalacheck" % "1.0.0" % Test,
       "org.typelevel" %% "munit-cats-effect" % "2.0.0" % Test,
-=======
-      "org.scalameta" %% "munit-scalacheck" % "1.0.0" % Test,
-      "org.typelevel" %% "munit-cats-effect-3" % "1.0.7" % Test,
->>>>>>> 646dd127
       addGoogleDep("com.google.cloud" % "google-cloud-bigquery" % "2.38.1"),
       addGoogleDep("com.google.cloud" % "google-cloud-bigquerystorage" % "3.5.1"),
       "com.google.guava" % "guava" % "33.2.0-jre"
@@ -172,13 +161,8 @@
     libraryDependencies ++= {
       val binaryVersion = scalaBinaryVersion.value
       Seq(
-<<<<<<< HEAD
-        "org.scalameta" %% "munit-scalacheck" % "0.7.29" % Test,
+        "org.scalameta" %% "munit-scalacheck" % "1.0.0" % Test,
         "org.typelevel" %% "munit-cats-effect" % "2.0.0" % Test,
-=======
-        "org.scalameta" %% "munit-scalacheck" % "1.0.0" % Test,
-        "org.typelevel" %% "munit-cats-effect-3" % "1.0.7" % Test,
->>>>>>> 646dd127
         ("io.chrisdavenport" %% "http4s-grpc-google-cloud-bigquerystorage-v1" % "3.0.1+0.0.6")
           .exclude("io.chrisdavenport", s"http4s-grpc_${binaryVersion}"),
         ("io.chrisdavenport" %% "http4s-grpc" % "0.0.4")
@@ -222,34 +206,24 @@
     libraryDependencies ++= Seq(
       ("com.google.zetasql.toolkit" % "zetasql-toolkit-core" % "0.5.1")
         .exclude("com.google.cloud", "google-cloud-spanner"),
-<<<<<<< HEAD
-      "org.scalameta" %% "munit" % "0.7.29",
+      "org.scalameta" %% "munit" % "1.0.0",
       "org.typelevel" %% "munit-cats-effect" % "2.0.0"
-=======
+    ),
+    mimaBinaryIssueFilters := Nil
+  )
+
+lazy val `transfer-client` = crossProject(JVMPlatform)
+  .withoutSuffixFor(JVMPlatform)
+  .crossType(CrossType.Pure)
+  .in(file("transfer-client"))
+  .settings(commonSettings)
+  .dependsOn(core)
+  .settings(
+    name := "bigquery-transfer-client",
+    libraryDependencies ++= Seq(
+      "com.google.cloud" % "google-cloud-bigquerydatatransfer" % "2.43.0",
       "org.scalameta" %% "munit" % "1.0.0",
-      "org.typelevel" %% "munit-cats-effect-3" % "1.0.7"
->>>>>>> 646dd127
-    ),
-    mimaBinaryIssueFilters := Nil
-  )
-
-lazy val `transfer-client` = crossProject(JVMPlatform)
-  .withoutSuffixFor(JVMPlatform)
-  .crossType(CrossType.Pure)
-  .in(file("transfer-client"))
-  .settings(commonSettings)
-  .dependsOn(core)
-  .settings(
-    name := "bigquery-transfer-client",
-    libraryDependencies ++= Seq(
-      "com.google.cloud" % "google-cloud-bigquerydatatransfer" % "2.43.0",
-<<<<<<< HEAD
-      "org.scalameta" %% "munit" % "0.7.29",
       "org.typelevel" %% "munit-cats-effect" % "2.0.0"
-=======
-      "org.scalameta" %% "munit" % "1.0.0",
-      "org.typelevel" %% "munit-cats-effect-3" % "1.0.7"
->>>>>>> 646dd127
     ),
     mimaBinaryIssueFilters := Nil
   )
@@ -263,13 +237,8 @@
   .settings(
     name := "bigquery-testing",
     libraryDependencies ++= Seq(
-<<<<<<< HEAD
-      "org.scalameta" %% "munit" % "0.7.29",
+      "org.scalameta" %% "munit" % "1.0.0",
       "org.typelevel" %% "munit-cats-effect" % "2.0.0",
-=======
-      "org.scalameta" %% "munit" % "1.0.0",
-      "org.typelevel" %% "munit-cats-effect-3" % "1.0.7",
->>>>>>> 646dd127
       "ch.qos.logback" % "logback-classic" % "1.2.13" % Test,
       "org.http4s" %% "http4s-netty-client" % "0.5.16"
     ),
