import com.typesafe.tools.mima.core.*

// https://typelevel.org/sbt-typelevel/faq.html#what-is-a-base-version-anyway
ThisBuild / tlBaseVersion := "0.19" // your current series x.y

ThisBuild / organization := "no.nrk.bigquery"
ThisBuild / organizationName := "NRK"
ThisBuild / organizationHomepage := Some(url("https://nrk.no"))
ThisBuild / startYear := Some(2020)
ThisBuild / licenses := Seq(License.MIT)
ThisBuild / developers := List(
  tlGitHubDev("oyvindberg", "Øyvind Raddum Berg"),
  tlGitHubDev("lysebraate", "Alfred Sandvik Lysebraate"),
  tlGitHubDev("HenningKoller", "Henning Grimeland Koller"),
  tlGitHubDev("ingarabr", "Ingar Abrahamsen"),
  tlGitHubDev("hamnis", "Erlend Hamnaberg")
)
ThisBuild / tlCiHeaderCheck := true
ThisBuild / tlCiScalafmtCheck := true
ThisBuild / Test / fork := true

// publish website from this branch
//ThisBuild / tlSitePublishBranch := Some("main")

ThisBuild / githubWorkflowPublishTargetBranches :=
  Seq(RefPredicate.StartsWith(Ref.Tag("v")))

ThisBuild / githubWorkflowBuild := {
  val list = (ThisBuild / githubWorkflowBuild).value
  list.collect {
    case step: WorkflowStep.Sbt if step.name.contains("Test") =>
      step.withEnv(
        Map(
          "BIGQUERY_SERVICE_ACCOUNT" -> "${{secrets.BIGQUERY_SERVICE_ACCOUNT}}",
          "BIGQUERY_DEFAULT_PROJECT" -> "${{secrets.BIGQUERY_DEFAULT_PROJECT}}",
          "BIGQUERY_DEFAULT_LOCATION" -> "${{secrets.BIGQUERY_DEFAULT_LOCATION}}",
          "ASSERT_CURRENT_GENERATED_FILES" -> "1"
        ))
    case s => s
  }
}

<<<<<<< HEAD
val Scala213 = "2.13.15"
ThisBuild / crossScalaVersions := Seq(Scala213, "3.3.7")
=======
val Scala213 = "2.13.17"
ThisBuild / crossScalaVersions := Seq(Scala213, "3.3.4")
>>>>>>> 771fb570
ThisBuild / scalaVersion := Scala213 // the default Scala
ThisBuild / tlVersionIntroduced := Map(
  "3" -> "0.9.0",
  "2.13" -> "0.9.0"
)
ThisBuild / githubWorkflowJavaVersions := Seq(JavaSpec.temurin("11"))

val commonSettings = Seq(
  headerLicenseStyle := HeaderLicenseStyle.SpdxSyntax,
  scalacOptions -= "-source:3.0-migration",
  scalacOptions ++= {
    if (scalaVersion.value.startsWith("3")) {
      Seq("-source:3.2-migration", "-old-syntax", "-no-indent")
    } else {
      Nil
    }
  }
)

lazy val root = tlCrossRootProject
  .settings(name := "bigquery-scala")
  .settings(commonSettings)
  .aggregate(
    core,
    `google-client`,
    `http4s-client`,
    testing,
    prometheus,
    zetasql,
    codegen,
    codegenTests,
    `transfer-client`,
    docs)

lazy val core = crossProject(JVMPlatform)
  .withoutSuffixFor(JVMPlatform)
  .crossType(CrossType.Pure)
  .in(file("core"))
  .settings(commonSettings)
  .settings(
    name := "bigquery-core",
    libraryDependencies ++= Seq(
      "org.typelevel" %% "cats-core" % "2.12.0",
      "org.typelevel" %% "cats-effect" % "3.5.7",
      "org.typelevel" %% "literally" % "1.2.0",
      "org.scalameta" %% "munit" % "1.0.4" % Test,
      "org.scalameta" %% "munit-scalacheck" % "1.0.0" % Test,
      "org.typelevel" %% "munit-cats-effect" % "2.0.0" % Test,
      ("org.apache.avro" % "avro" % "1.12.0").exclude("org.apache.commons", "commons-compress"),
      "org.apache.commons" % "commons-compress" % "1.27.1",
      "com.lihaoyi" %% "sourcecode" % "0.4.2",
      "org.typelevel" %% "log4cats-slf4j" % "2.7.0",
      "io.circe" %% "circe-generic" % "0.14.10",
      "io.circe" %% "circe-parser" % "0.14.10",
      "co.fs2" %% "fs2-core" % "3.11.0",
      "co.fs2" %% "fs2-io" % "3.11.0",
      "org.scala-lang.modules" %% "scala-collection-compat" % "2.12.0"
    ),
    libraryDependencies ++= {
      if (scalaVersion.value.startsWith("3")) {
        Seq(
          "com.softwaremill.magnolia1_3" %% "magnolia" % "1.3.8"
        )
      } else {
        // scala2
        Seq(
          "com.softwaremill.magnolia1_2" %% "magnolia" % "1.1.10",
          "org.scala-lang" % "scala-reflect" % scalaVersion.value
        )
      }
    },
    Compile / doc / scalacOptions ++= Seq(
      "-no-link-warnings" // Suppresses problems with Scaladoc @throws links
    ),
    mimaBinaryIssueFilters := List(
      ProblemFilters.exclude[ReversedMissingMethodProblem]("no.nrk.bigquery.QueryClient.extract")
    )
  )

def addGoogleDep(module: ModuleID) =
  module
    .exclude("com.google.guava", "guava")
    .exclude("org.json", "json")

lazy val `google-client` = crossProject(JVMPlatform)
  .withoutSuffixFor(JVMPlatform)
  .crossType(CrossType.Pure)
  .in(file("google-client"))
  .dependsOn(core)
  .settings(commonSettings)
  .settings(
    name := "bigquery-google-client",
    libraryDependencies ++= Seq(
      "org.scalameta" %% "munit-scalacheck" % "1.0.0" % Test,
      "org.typelevel" %% "munit-cats-effect" % "2.0.0" % Test,
      addGoogleDep("com.google.cloud" % "google-cloud-bigquery" % "2.38.1"),
      addGoogleDep("com.google.cloud" % "google-cloud-bigquerystorage" % "3.11.1"),
      "com.google.guava" % "guava" % "33.4.0-jre"
    ),
    Compile / doc / scalacOptions ++= Seq(
      "-no-link-warnings" // Suppresses problems with Scaladoc @throws links
    ),
    mimaBinaryIssueFilters := Nil
  )

lazy val `http4s-client` = crossProject(JVMPlatform)
  .withoutSuffixFor(JVMPlatform)
  .crossType(CrossType.Pure)
  .in(file("http4s-client"))
  .dependsOn(core)
  .settings(commonSettings)
  .settings(
    resolvers += Resolver.sonatypeCentralSnapshots,
    name := "bigquery-http4s-client",
    libraryDependencies ++= {
      val binaryVersion = scalaBinaryVersion.value
      Seq(
        "org.scalameta" %% "munit-scalacheck" % "1.0.0" % Test,
        "org.typelevel" %% "munit-cats-effect" % "2.0.0" % Test,
        ("io.chrisdavenport" %% "http4s-grpc-google-cloud-bigquerystorage-v1" % "3.6.0+0.0.6")
          .exclude("io.chrisdavenport", s"http4s-grpc_${binaryVersion}"),
        ("io.chrisdavenport" %% "http4s-grpc" % "0.0.4")
          .exclude("org.http4s", s"http4s-ember-server_${binaryVersion}")
          .exclude("org.http4s", s"http4s-ember-client_${binaryVersion}")
          .exclude("org.http4s", s"http4s-dsl_${binaryVersion}"),
        // needed because of hard-link in http4s-grpc
        // https://github.com/davenverse/http4s-grpc/pull/89
        "org.http4s" %% "http4s-ember-core" % "0.23.30",
        "net.hamnaberg.googleapis" %% "googleapis-http4s-bigquery" % "0.6.1-v2-20241111",
        "com.permutive" %% "gcp-auth" % "1.2.0"
      )
    },
    Compile / doc / scalacOptions ++= Seq(
      "-no-link-warnings" // Suppresses problems with Scaladoc @throws links
    ),
    mimaBinaryIssueFilters := Nil
  )

lazy val prometheus = crossProject(JVMPlatform)
  .withoutSuffixFor(JVMPlatform)
  .crossType(CrossType.Pure)
  .in(file("prometheus"))
  .settings(commonSettings)
  .dependsOn(core)
  .settings(
    name := "bigquery-prometheus",
    libraryDependencies ++= Seq(
      "io.prometheus" % "simpleclient" % "0.16.0"
    )
  )

lazy val zetasql = crossProject(JVMPlatform)
  .withoutSuffixFor(JVMPlatform)
  .crossType(CrossType.Pure)
  .in(file("zetasql"))
  .settings(commonSettings)
  .dependsOn(core)
  .settings(
    name := "bigquery-zetasql",
    libraryDependencies ++= Seq(
      ("com.google.zetasql.toolkit" % "zetasql-toolkit-core" % "0.5.2")
        .exclude("com.google.cloud", "google-cloud-spanner"),
      "org.scalameta" %% "munit" % "1.0.4",
      "org.typelevel" %% "munit-cats-effect" % "2.0.0"
    ),
    mimaBinaryIssueFilters := Nil
  )

lazy val `transfer-client` = crossProject(JVMPlatform)
  .withoutSuffixFor(JVMPlatform)
  .crossType(CrossType.Pure)
  .in(file("transfer-client"))
  .settings(commonSettings)
  .dependsOn(core)
  .settings(
    name := "bigquery-transfer-client",
    libraryDependencies ++= Seq(
      "com.google.cloud" % "google-cloud-bigquerydatatransfer" % "2.56.0",
      "org.scalameta" %% "munit" % "1.0.4",
      "org.typelevel" %% "munit-cats-effect" % "2.0.0"
    ),
    mimaBinaryIssueFilters := Nil
  )

lazy val testing = crossProject(JVMPlatform)
  .withoutSuffixFor(JVMPlatform)
  .crossType(CrossType.Pure)
  .in(file("testing"))
  .dependsOn(core, `google-client` % Test, `http4s-client` % Test)
  .settings(commonSettings)
  .settings(
    name := "bigquery-testing",
    libraryDependencies ++= Seq(
      "org.scalameta" %% "munit" % "1.0.4",
      "org.typelevel" %% "munit-cats-effect" % "2.0.0",
      "ch.qos.logback" % "logback-classic" % "1.2.13" % Test,
      "org.http4s" %% "http4s-netty-client" % "0.5.22"
    ),
    mimaBinaryIssueFilters := Nil
  )

lazy val codegen = crossProject(JVMPlatform)
  .withoutSuffixFor(JVMPlatform)
  .crossType(CrossType.Pure)
  .in(file("codegen"))
  .dependsOn(core, testing % Test)
  .settings(commonSettings)
  .settings(
    name := "bigquery-codegen",
    libraryDependencies ++= Seq(
      "org.apache.commons" % "commons-text" % "1.13.0"
    ),
    mimaBinaryIssueFilters := Nil
  )

lazy val codegenTests = crossProject(JVMPlatform)
  .withoutSuffixFor(JVMPlatform)
  .crossType(CrossType.Pure)
  .in(file("codegen-tests"))
  .dependsOn(core)
  .enablePlugins(NoPublishPlugin)
  .disablePlugins(HeaderPlugin)
  .settings(
    tlFatalWarnings := false,
    tlMimaPreviousVersions := Set.empty,
    mimaBinaryIssueFilters := Nil
  )

lazy val docs = project
  .in(file("site"))
  .settings(commonSettings)
  //  .enablePlugins(TypelevelSitePlugin)
  .enablePlugins(MdocPlugin, NoPublishPlugin)
  .dependsOn(core.jvm, testing.jvm)
  .settings(
    compile := {
      val result = (Compile / compile).value
      mdoc.toTask("").value
      result
    }
  )<|MERGE_RESOLUTION|>--- conflicted
+++ resolved
@@ -40,13 +40,8 @@
   }
 }
 
-<<<<<<< HEAD
-val Scala213 = "2.13.15"
+val Scala213 = "2.13.17"
 ThisBuild / crossScalaVersions := Seq(Scala213, "3.3.7")
-=======
-val Scala213 = "2.13.17"
-ThisBuild / crossScalaVersions := Seq(Scala213, "3.3.4")
->>>>>>> 771fb570
 ThisBuild / scalaVersion := Scala213 // the default Scala
 ThisBuild / tlVersionIntroduced := Map(
   "3" -> "0.9.0",
