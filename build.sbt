// https://typelevel.org/sbt-typelevel/faq.html#what-is-a-base-version-anyway
ThisBuild / tlBaseVersion := "0.4" // your current series x.y

ThisBuild / organization := "no.nrk.bigquery"
ThisBuild / organizationName := "NRK"
ThisBuild / startYear := Some(2020)
ThisBuild / licenses := Seq(License.Apache2)
ThisBuild / developers := List(
  tlGitHubDev("oyvindberg", "Øyvind Raddum Berg"),
  tlGitHubDev("lysebraate", "Alfred Sandvik Lysebraate"),
  tlGitHubDev("HenningKoller", "Henning Grimeland Koller"),
  tlGitHubDev("hamnis", "Erlend Hamnaberg")
)
ThisBuild / tlCiHeaderCheck := false
ThisBuild / tlCiScalafmtCheck := true

// publish website from this branch
//ThisBuild / tlSitePublishBranch := Some("main")
ThisBuild / githubWorkflowTargetTags ++= Seq("v*")
ThisBuild / githubWorkflowPublishTargetBranches :=
  Seq(RefPredicate.StartsWith(Ref.Tag("v")))

ThisBuild / githubWorkflowPublish := Seq(
  WorkflowStep.Sbt(
    commands = List("+publish"),
    name = Some("Publish project"),
    env = Map(
      "MYGET_USERNAME" -> "${{ secrets.PLATTFORM_MYGET_ENTERPRISE_WRITE_ID }}",
      "MYGET_PASSWORD" -> "${{ secrets.PLATTFORM_MYGET_ENTERPRISE_WRITE_SECRET }}"
    )
  )
)
ThisBuild / githubWorkflowBuild := {
  val list = (ThisBuild / githubWorkflowBuild).value
  list.collect {
    case step: WorkflowStep.Sbt if step.name.contains("Test") =>
      step.copy(env = Map(
        "BIGQUERY_SERVICE_ACCOUNT" -> "${{secrets.BIGQUERY_SERVICE_ACCOUNT}}",
        "ASSERT_CURRENT_GENERATED_FILES" -> "1"
      ))
    case step: WorkflowStep.Sbt if step.name.contains("Check binary compatibility") =>
      step.copy(env = Map(
        "MYGET_USERNAME" -> "${{ secrets.PLATTFORM_MYGET_ENTERPRISE_READ_ID }}",
        "MYGET_PASSWORD" -> "${{ secrets.PLATTFORM_MYGET_ENTERPRISE_READ_SECRET }}"
      ))
    case s => s
  }
}

val Scala212 = "2.12.17"
val Scala213 = "2.13.10"
ThisBuild / crossScalaVersions := Seq(Scala213, Scala212, "3.2.2")
ThisBuild / scalaVersion := Scala213 // the default Scala
ThisBuild / tlVersionIntroduced := Map(
  "2.12" -> "0.1.1",
  "3" -> "0.1.1",
  "2.13" -> "0.1.0"
)

val commonSettings = Seq(
  resolvers += "MyGet - datahub".at(s"https://nrk.myget.org/F/datahub/maven/"),
  Compile / headerSources := Nil,
  Test / headerSources := Nil,
  publishTo := {
    val MyGet = "https://nrk.myget.org/F/datahub/maven/"
    if (isSnapshot.value) None else Some("releases".at(MyGet))
  },
  credentials ++= {
    (sys.env.get("MYGET_USERNAME"), sys.env.get("MYGET_PASSWORD")) match {
      case (Some(username), Some(password)) =>
        List(
          Credentials("MyGet - datahub", "nrk.myget.org", username, password)
        )
      case _ => Nil
    }
  },
  scalacOptions -= "-source:3.0-migration",
  scalacOptions ++= {
    if (scalaVersion.value.startsWith("3")) {
      Seq("-source:3.2-migration")
    } else {
      Seq()
    }
  }
)

lazy val root = tlCrossRootProject
  .aggregate(core, testing, prometheus)
  .disablePlugins(TypelevelCiSigningPlugin, Sonatype, SbtGpg)

lazy val core = crossProject(JVMPlatform)
  .crossType(CrossType.Pure)
  .in(file("core"))
  .settings(commonSettings)
  .settings(
    name := "bigquery-core",
    Compile / headerSources := Nil,
    Test / headerSources := Nil,
    libraryDependencies ++= Seq(
      "org.typelevel" %% "cats-core" % "2.9.0",
      "org.typelevel" %% "cats-effect" % "3.4.8",
      "org.scalameta" %% "munit" % "0.7.29" % Test,
      "org.typelevel" %% "munit-cats-effect-3" % "1.0.7" % Test,
<<<<<<< HEAD
      "com.google.cloud" % "google-cloud-bigquery" % "2.21.0",
      "com.google.cloud" % "google-cloud-bigquerystorage" % "2.32.1",
      "com.google.cloud" % "google-cloud-bigquerydatatransfer" % "2.10.0",
=======
      "com.google.cloud" % "google-cloud-bigquery" % "2.23.0",
      "com.google.cloud" % "google-cloud-bigquerystorage" % "2.29.0",
      "com.google.cloud" % "google-cloud-bigquerydatatransfer" % "2.11.0",
>>>>>>> b3b741b5
      "org.apache.avro" % "avro" % "1.11.1",
      "com.lihaoyi" %% "sourcecode" % "0.3.0",
      "org.typelevel" %% "log4cats-slf4j" % "2.5.0",
      "io.circe" %% "circe-generic" % "0.14.2",
      "io.circe" %% "circe-parser" % "0.14.2",
      "co.fs2" %% "fs2-core" % "3.6.1",
      "co.fs2" %% "fs2-io" % "3.6.1",
      "org.scala-lang.modules" %% "scala-collection-compat" % "2.9.0"
    ),
    libraryDependencies ++= {
      if (scalaVersion.value.startsWith("3")) {
        Seq(
          "com.softwaremill.magnolia1_3" %% "magnolia" % "1.1.5"
        )
      } else {
        // scala2
        Seq(
          "com.softwaremill.magnolia1_2" %% "magnolia" % "1.1.3",
          "org.scala-lang" % "scala-reflect" % scalaVersion.value
        )
      }
    }
  )
  .disablePlugins(TypelevelCiSigningPlugin, Sonatype, SbtGpg)

lazy val prometheus = crossProject(JVMPlatform)
  .crossType(CrossType.Pure)
  .in(file("prometheus"))
  .settings(commonSettings)
  .dependsOn(core)
  .settings(
    name := "bigquery-prometheus",
    libraryDependencies ++= Seq(
      "io.prometheus" % "simpleclient" % "0.16.0"
    )
  )
  .disablePlugins(TypelevelCiSigningPlugin, Sonatype, SbtGpg)

lazy val testing = crossProject(JVMPlatform)
  .crossType(CrossType.Pure)
  .in(file("testing"))
  .dependsOn(core)
  .settings(commonSettings)
  .settings(
    name := "bigquery-testing",
    libraryDependencies ++= Seq(
      "org.scalameta" %% "munit" % "0.7.29",
      "org.typelevel" %% "munit-cats-effect-3" % "1.0.7"
    )
  )
  .disablePlugins(TypelevelCiSigningPlugin, Sonatype, SbtGpg)

//lazy val docs = project.in(file("site")).enablePlugins(TypelevelSitePlugin)<|MERGE_RESOLUTION|>--- conflicted
+++ resolved
@@ -101,15 +101,9 @@
       "org.typelevel" %% "cats-effect" % "3.4.8",
       "org.scalameta" %% "munit" % "0.7.29" % Test,
       "org.typelevel" %% "munit-cats-effect-3" % "1.0.7" % Test,
-<<<<<<< HEAD
-      "com.google.cloud" % "google-cloud-bigquery" % "2.21.0",
+      "com.google.cloud" % "google-cloud-bigquery" % "2.23.0",
       "com.google.cloud" % "google-cloud-bigquerystorage" % "2.32.1",
-      "com.google.cloud" % "google-cloud-bigquerydatatransfer" % "2.10.0",
-=======
-      "com.google.cloud" % "google-cloud-bigquery" % "2.23.0",
-      "com.google.cloud" % "google-cloud-bigquerystorage" % "2.29.0",
       "com.google.cloud" % "google-cloud-bigquerydatatransfer" % "2.11.0",
->>>>>>> b3b741b5
       "org.apache.avro" % "avro" % "1.11.1",
       "com.lihaoyi" %% "sourcecode" % "0.3.0",
       "org.typelevel" %% "log4cats-slf4j" % "2.5.0",
