import com.typesafe.tools.mima.core.*

// https://typelevel.org/sbt-typelevel/faq.html#what-is-a-base-version-anyway
ThisBuild / tlBaseVersion := "0.19" // your current series x.y

ThisBuild / organization := "no.nrk.bigquery"
ThisBuild / organizationName := "NRK"
ThisBuild / organizationHomepage := Some(url("https://nrk.no"))
ThisBuild / startYear := Some(2020)
ThisBuild / licenses := Seq(License.MIT)
ThisBuild / developers := List(
  tlGitHubDev("oyvindberg", "Øyvind Raddum Berg"),
  tlGitHubDev("lysebraate", "Alfred Sandvik Lysebraate"),
  tlGitHubDev("HenningKoller", "Henning Grimeland Koller"),
  tlGitHubDev("ingarabr", "Ingar Abrahamsen"),
  tlGitHubDev("hamnis", "Erlend Hamnaberg")
)
ThisBuild / tlCiHeaderCheck := true
ThisBuild / tlCiScalafmtCheck := true
ThisBuild / tlSonatypeUseLegacyHost := true
ThisBuild / Test / fork := true

// publish website from this branch
//ThisBuild / tlSitePublishBranch := Some("main")

ThisBuild / githubWorkflowPublishTargetBranches :=
  Seq(RefPredicate.StartsWith(Ref.Tag("v")))

ThisBuild / githubWorkflowBuild := {
  val list = (ThisBuild / githubWorkflowBuild).value
  list.collect {
    case step: WorkflowStep.Sbt if step.name.contains("Test") =>
      step.withEnv(
        Map(
          "BIGQUERY_SERVICE_ACCOUNT" -> "${{secrets.BIGQUERY_SERVICE_ACCOUNT}}",
          "BIGQUERY_DEFAULT_PROJECT" -> "${{secrets.BIGQUERY_DEFAULT_PROJECT}}",
          "BIGQUERY_DEFAULT_LOCATION" -> "${{secrets.BIGQUERY_DEFAULT_LOCATION}}",
          "ASSERT_CURRENT_GENERATED_FILES" -> "1"
        ))
    case s => s
  }
}

val Scala213 = "2.13.15"
ThisBuild / crossScalaVersions := Seq(Scala213, "3.3.4")
ThisBuild / scalaVersion := Scala213 // the default Scala
ThisBuild / tlVersionIntroduced := Map(
  "3" -> "0.9.0",
  "2.13" -> "0.9.0"
)
ThisBuild / githubWorkflowJavaVersions := Seq(JavaSpec.temurin("11"))

val commonSettings = Seq(
  headerLicenseStyle := HeaderLicenseStyle.SpdxSyntax,
  scalacOptions -= "-source:3.0-migration",
  scalacOptions ++= {
    if (scalaVersion.value.startsWith("3")) {
      Seq("-source:3.2-migration", "-old-syntax", "-no-indent")
    } else {
      Nil
    }
  },
  sonatypeProfileName := "no.nrk"
)

lazy val root = tlCrossRootProject
  .settings(name := "bigquery-scala")
  .settings(commonSettings)
  .aggregate(
    core,
    `google-client`,
    `http4s-client`,
    testing,
    prometheus,
    zetasql,
    codegen,
    codegenTests,
    `transfer-client`,
    docs)

lazy val core = crossProject(JVMPlatform)
  .withoutSuffixFor(JVMPlatform)
  .crossType(CrossType.Pure)
  .in(file("core"))
  .settings(commonSettings)
  .settings(
    name := "bigquery-core",
    libraryDependencies ++= Seq(
      "org.typelevel" %% "cats-core" % "2.12.0",
      "org.typelevel" %% "cats-effect" % "3.5.7",
      "org.typelevel" %% "literally" % "1.2.0",
      "org.scalameta" %% "munit" % "1.0.3" % Test,
      "org.scalameta" %% "munit-scalacheck" % "1.0.0" % Test,
      "org.typelevel" %% "munit-cats-effect" % "2.0.0" % Test,
      ("org.apache.avro" % "avro" % "1.12.0").exclude("org.apache.commons", "commons-compress"),
      "org.apache.commons" % "commons-compress" % "1.27.1",
      "com.lihaoyi" %% "sourcecode" % "0.4.2",
      "org.typelevel" %% "log4cats-slf4j" % "2.7.0",
      "io.circe" %% "circe-generic" % "0.14.10",
      "io.circe" %% "circe-parser" % "0.14.10",
      "co.fs2" %% "fs2-core" % "3.11.0",
      "co.fs2" %% "fs2-io" % "3.11.0",
      "org.scala-lang.modules" %% "scala-collection-compat" % "2.12.0"
    ),
    libraryDependencies ++= {
      if (scalaVersion.value.startsWith("3")) {
        Seq(
          "com.softwaremill.magnolia1_3" %% "magnolia" % "1.3.8"
        )
      } else {
        // scala2
        Seq(
          "com.softwaremill.magnolia1_2" %% "magnolia" % "1.1.10",
          "org.scala-lang" % "scala-reflect" % scalaVersion.value
        )
      }
    },
    Compile / doc / scalacOptions ++= Seq(
      "-no-link-warnings" // Suppresses problems with Scaladoc @throws links
    ),
    mimaBinaryIssueFilters := List(
      ProblemFilters.exclude[ReversedMissingMethodProblem]("no.nrk.bigquery.QueryClient.extract")
    )
  )

def addGoogleDep(module: ModuleID) =
  module
    .exclude("com.google.guava", "guava")
    .exclude("org.json", "json")

lazy val `google-client` = crossProject(JVMPlatform)
  .withoutSuffixFor(JVMPlatform)
  .crossType(CrossType.Pure)
  .in(file("google-client"))
  .dependsOn(core)
  .settings(commonSettings)
  .settings(
    name := "bigquery-google-client",
    libraryDependencies ++= Seq(
      "org.scalameta" %% "munit-scalacheck" % "1.0.0" % Test,
      "org.typelevel" %% "munit-cats-effect" % "2.0.0" % Test,
      addGoogleDep("com.google.cloud" % "google-cloud-bigquery" % "2.38.1"),
      addGoogleDep("com.google.cloud" % "google-cloud-bigquerystorage" % "3.10.3"),
      "com.google.guava" % "guava" % "33.3.1-jre"
    ),
    Compile / doc / scalacOptions ++= Seq(
      "-no-link-warnings" // Suppresses problems with Scaladoc @throws links
    ),
    mimaBinaryIssueFilters := Nil
  )

lazy val `http4s-client` = crossProject(JVMPlatform)
  .withoutSuffixFor(JVMPlatform)
  .crossType(CrossType.Pure)
  .in(file("http4s-client"))
  .dependsOn(core)
  .settings(commonSettings)
  .settings(
    resolvers ++= Resolver.sonatypeOssRepos("snapshots"),
    name := "bigquery-http4s-client",
    libraryDependencies ++= {
      val binaryVersion = scalaBinaryVersion.value
      Seq(
        "org.scalameta" %% "munit-scalacheck" % "1.0.0" % Test,
        "org.typelevel" %% "munit-cats-effect" % "2.0.0" % Test,
        ("io.chrisdavenport" %% "http4s-grpc-google-cloud-bigquerystorage-v1" % "3.6.0+0.0.6")
          .exclude("io.chrisdavenport", s"http4s-grpc_${binaryVersion}"),
        ("io.chrisdavenport" %% "http4s-grpc" % "0.0.4")
          .exclude("org.http4s", s"http4s-ember-server_${binaryVersion}")
          .exclude("org.http4s", s"http4s-ember-client_${binaryVersion}")
          .exclude("org.http4s", s"http4s-dsl_${binaryVersion}"),
        // needed because of hard-link in http4s-grpc
        // https://github.com/davenverse/http4s-grpc/pull/89
        "org.http4s" %% "http4s-ember-core" % "0.23.28",
        "net.hamnaberg.googleapis" %% "googleapis-http4s-bigquery" % "0.4.5-v2-20240905",
        "com.permutive" %% "gcp-auth" % "1.2.0"
      )
    },
    Compile / doc / scalacOptions ++= Seq(
      "-no-link-warnings" // Suppresses problems with Scaladoc @throws links
    ),
    mimaBinaryIssueFilters := Nil
  )

lazy val prometheus = crossProject(JVMPlatform)
  .withoutSuffixFor(JVMPlatform)
  .crossType(CrossType.Pure)
  .in(file("prometheus"))
  .settings(commonSettings)
  .dependsOn(core)
  .settings(
    name := "bigquery-prometheus",
    libraryDependencies ++= Seq(
      "io.prometheus" % "simpleclient" % "0.16.0"
    )
  )

lazy val zetasql = crossProject(JVMPlatform)
  .withoutSuffixFor(JVMPlatform)
  .crossType(CrossType.Pure)
  .in(file("zetasql"))
  .settings(commonSettings)
  .dependsOn(core)
  .settings(
    name := "bigquery-zetasql",
    libraryDependencies ++= Seq(
      ("com.google.zetasql.toolkit" % "zetasql-toolkit-core" % "0.5.2")
        .exclude("com.google.cloud", "google-cloud-spanner"),
      "org.scalameta" %% "munit" % "1.0.3",
      "org.typelevel" %% "munit-cats-effect" % "2.0.0"
    ),
    mimaBinaryIssueFilters := Nil
  )

lazy val `transfer-client` = crossProject(JVMPlatform)
  .withoutSuffixFor(JVMPlatform)
  .crossType(CrossType.Pure)
  .in(file("transfer-client"))
  .settings(commonSettings)
  .dependsOn(core)
  .settings(
    name := "bigquery-transfer-client",
    libraryDependencies ++= Seq(
<<<<<<< HEAD
      "com.google.cloud" % "google-cloud-bigquerydatatransfer" % "2.46.0",
      "org.scalameta" %% "munit" % "1.0.3",
=======
      "com.google.cloud" % "google-cloud-bigquerydatatransfer" % "2.54.0",
      "org.scalameta" %% "munit" % "1.0.2",
>>>>>>> fb6711cd
      "org.typelevel" %% "munit-cats-effect" % "2.0.0"
    ),
    mimaBinaryIssueFilters := Nil
  )

lazy val testing = crossProject(JVMPlatform)
  .withoutSuffixFor(JVMPlatform)
  .crossType(CrossType.Pure)
  .in(file("testing"))
  .dependsOn(core, `google-client` % Test, `http4s-client` % Test)
  .settings(commonSettings)
  .settings(
    name := "bigquery-testing",
    libraryDependencies ++= Seq(
      "org.scalameta" %% "munit" % "1.0.3",
      "org.typelevel" %% "munit-cats-effect" % "2.0.0",
      "ch.qos.logback" % "logback-classic" % "1.2.13" % Test,
      "org.http4s" %% "http4s-netty-client" % "0.5.19"
    ),
    mimaBinaryIssueFilters := Nil
  )

lazy val codegen = crossProject(JVMPlatform)
  .withoutSuffixFor(JVMPlatform)
  .crossType(CrossType.Pure)
  .in(file("codegen"))
  .dependsOn(core, testing % Test)
  .settings(commonSettings)
  .settings(
    name := "bigquery-codegen",
    libraryDependencies ++= Seq(
      "org.apache.commons" % "commons-text" % "1.12.0"
    ),
    mimaBinaryIssueFilters := Nil
  )

lazy val codegenTests = crossProject(JVMPlatform)
  .withoutSuffixFor(JVMPlatform)
  .crossType(CrossType.Pure)
  .in(file("codegen-tests"))
  .dependsOn(core)
  .enablePlugins(NoPublishPlugin)
  .disablePlugins(HeaderPlugin)
  .settings(
    tlFatalWarnings := false,
    tlMimaPreviousVersions := Set.empty,
    mimaBinaryIssueFilters := Nil
  )

lazy val docs = project
  .in(file("site"))
  .settings(commonSettings)
  //  .enablePlugins(TypelevelSitePlugin)
  .enablePlugins(MdocPlugin, NoPublishPlugin)
  .dependsOn(core.jvm, testing.jvm)
  .settings(
    compile := {
      val result = (Compile / compile).value
      mdoc.toTask("").value
      result
    }
  )<|MERGE_RESOLUTION|>--- conflicted
+++ resolved
@@ -221,13 +221,8 @@
   .settings(
     name := "bigquery-transfer-client",
     libraryDependencies ++= Seq(
-<<<<<<< HEAD
-      "com.google.cloud" % "google-cloud-bigquerydatatransfer" % "2.46.0",
+      "com.google.cloud" % "google-cloud-bigquerydatatransfer" % "2.54.0",
       "org.scalameta" %% "munit" % "1.0.3",
-=======
-      "com.google.cloud" % "google-cloud-bigquerydatatransfer" % "2.54.0",
-      "org.scalameta" %% "munit" % "1.0.2",
->>>>>>> fb6711cd
       "org.typelevel" %% "munit-cats-effect" % "2.0.0"
     ),
     mimaBinaryIssueFilters := Nil
