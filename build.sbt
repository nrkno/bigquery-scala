--- conflicted
+++ resolved
@@ -107,13 +107,8 @@
       "org.scalameta" %% "munit" % "0.7.29" % Test,
       "org.typelevel" %% "munit-cats-effect-3" % "1.0.7" % Test,
       "com.google.cloud" % "google-cloud-bigquery" % "2.25.0",
-<<<<<<< HEAD
       "com.google.cloud" % "google-cloud-bigquerystorage" % "2.36.1",
-      "com.google.cloud" % "google-cloud-bigquerydatatransfer" % "2.15.0",
-=======
-      "com.google.cloud" % "google-cloud-bigquerystorage" % "2.35.0",
       "com.google.cloud" % "google-cloud-bigquerydatatransfer" % "2.16.0",
->>>>>>> 82eaeb67
       "org.apache.avro" % "avro" % "1.11.1",
       "com.lihaoyi" %% "sourcecode" % "0.3.0",
       "org.typelevel" %% "log4cats-slf4j" % "2.6.0",
