--- conflicted
+++ resolved
@@ -87,15 +87,9 @@
       "org.typelevel" %% "cats-core" % "2.12.0",
       "org.typelevel" %% "cats-effect" % "3.5.7",
       "org.typelevel" %% "literally" % "1.2.0",
-<<<<<<< HEAD
       "org.scalameta" %% "munit" % "1.2.1" % Test,
-      "org.scalameta" %% "munit-scalacheck" % "1.0.0" % Test,
-      "org.typelevel" %% "munit-cats-effect" % "2.0.0" % Test,
-=======
-      "org.scalameta" %% "munit" % "1.0.4" % Test,
       "org.typelevel" %% "munit-cats-effect" % "2.1.0" % Test,
       "org.scalameta" %% "munit-scalacheck" % "1.2.0" % Test,
->>>>>>> dc0096e1
       ("org.apache.avro" % "avro" % "1.12.0").exclude("org.apache.commons", "commons-compress"),
       "org.apache.commons" % "commons-compress" % "1.27.1",
       "com.lihaoyi" %% "sourcecode" % "0.4.2",
@@ -210,13 +204,8 @@
     libraryDependencies ++= Seq(
       ("com.google.zetasql.toolkit" % "zetasql-toolkit-core" % "0.5.2")
         .exclude("com.google.cloud", "google-cloud-spanner"),
-<<<<<<< HEAD
       "org.scalameta" %% "munit" % "1.2.1",
-      "org.typelevel" %% "munit-cats-effect" % "2.0.0"
-=======
-      "org.scalameta" %% "munit" % "1.0.4",
       "org.typelevel" %% "munit-cats-effect" % "2.1.0"
->>>>>>> dc0096e1
     ),
     mimaBinaryIssueFilters := Nil
   )
@@ -231,13 +220,8 @@
     name := "bigquery-transfer-client",
     libraryDependencies ++= Seq(
       "com.google.cloud" % "google-cloud-bigquerydatatransfer" % "2.56.0",
-<<<<<<< HEAD
       "org.scalameta" %% "munit" % "1.2.1",
-      "org.typelevel" %% "munit-cats-effect" % "2.0.0"
-=======
-      "org.scalameta" %% "munit" % "1.0.4",
       "org.typelevel" %% "munit-cats-effect" % "2.1.0"
->>>>>>> dc0096e1
     ),
     mimaBinaryIssueFilters := Nil
   )
@@ -251,13 +235,8 @@
   .settings(
     name := "bigquery-testing",
     libraryDependencies ++= Seq(
-<<<<<<< HEAD
       "org.scalameta" %% "munit" % "1.2.1",
-      "org.typelevel" %% "munit-cats-effect" % "2.0.0",
-=======
-      "org.scalameta" %% "munit" % "1.0.4",
       "org.typelevel" %% "munit-cats-effect" % "2.1.0",
->>>>>>> dc0096e1
       "ch.qos.logback" % "logback-classic" % "1.2.13" % Test,
       "org.http4s" %% "http4s-netty-client" % "0.5.22"
     ),
